"""
Created on Fri Oct 7 15:09:46 2022

Module defining several genomic classes.

@authors: David Navarro, Antonio Santiago
"""

import re
import sys
import copy
import random
import time
import pandas as pd
import matplotlib.pyplot as plt
import networkx as nx
import os
import warnings

from .plots import pie_chart, barplot
from .genefunctions import overlap, reverse_complement, find_all_occurrences
from .feature import Feature
from .gene import Gene
from .transcript import Transcript
from .subfeatures import Exon, UTR, Intron
from .hits import OverlapHit, BlastHit

from statistics import mean
from scipy.stats import fisher_exact
from tqdm import tqdm
from multiprocessing import Pool
from pathlib import Path

default_features = {}
default_features["gene"] = ["gene", "pseudogene", "transposable_element_gene"]
default_coding_transcripts = ["mRNA"]
default_noncoding_transcripts = ["antisense_lncRNA", "antisense_RNA", 
                            "miRNA_primary_transcript", "ncRNA", "lncRNA",
                            "lnc_RNA", "pseudogenic_tRNA", "rRNA", "snoRNA",
                            "snRNA", "tRNA", "pre_miRNA", "tRNA_pseudogene", "SRP_RNA", "RNase_MRP_RNA"]
default_codons = ['start_codon', 'stop_codon']
# Some features are clearly transcript level features but they cannot be
# classed as coding/noncoding just by looking at the name   
default_features["transcript"] = (["transcript", "transcript_region", "primary_transcript",
                            "pseudotranscript", "pseudogenic_transcript", "mRNA_TE_gene"] 
                            + default_coding_transcripts + default_noncoding_transcripts)
default_features["UTR"] = ["UTR", "three_prime_UTR", "five_prime_UTR", "five_prime_utr", "three_prime_utr"]
default_features["exon"] = ["exon", "pseudogenic_exon"]
default_features["CDS"] = ["CDS"]
default_features["other_subfeature"] = ["miRNA"]

default_subfeatures = default_features["UTR"] + default_features["exon"] + default_features["CDS"] + default_codons + default_features["other_subfeature"]

default_features_r = {}
for key, values in default_features.items():
    for value in values:
        default_features_r[value] = key

def read_file_with_fallback(file_path, encodings=['utf-8', 'latin-1', 'ascii']):
    """
    Tries several encodings to find the suitable one.
    """
    for enc in encodings:
        try:
            with open(file_path, 'r', encoding=enc) as f:
                f.readlines()
                return enc
        except UnicodeDecodeError:
            continue

    raise ValueError(f"Not able to decodify '{file_path}'")

def detect_file_format(file_path, encoding, lines_to_check=20):
    """
    Detects if a file is likely GTF or GFF3 format.
    """
    try:
        with open(file_path, 'r', encoding=encoding) as f:

            i = 0

            for line in f:

                line = line.strip()
                if not line:
                    continue

                if line.startswith("##gff-version 3"):
                    return 'gff3'

                if line.startswith('#'):
                    continue

                i += 1

                if i >= lines_to_check:
                    break

                parts = line.split('\t')
                if len(parts) == 9:
                    attributes = parts[8]

                    if re.search(r'\w+=', attributes):
                        return 'gff3'

                    if re.search(r'\w+\s+"[^"]+";', attributes):
                        return 'gtf'
            
            # unknown format returns gff3
            return 'gff3'
            
    except Exception as e:
        sys.stderr.write(f"Error reading file for format detection: {e}\n")
        sys.exit(1)

def parse_gtf_attributes(attr_string):
    """
    Parses the GFF/GTF attribute column and returns a dictionary.
    Handles GTF-specific format where values are quoted.
    """
    attributes = {}

    for match in re.finditer(r'(\w+)\s+"([^"]+)"', attr_string):
        key, value = match.groups()
        attributes[key] = value
    return attributes

def format_gff3_attributes(attrs, feature_type):
    """
    Formats a dictionary of attributes into a GFF3-compliant string.
    """

    special_keys = {'gene_id', 'transcript_id', 'exon_id', 'exon_number'}
    
    gff3_attrs = []

    if feature_type in default_features["gene"]:
        if 'gene_id' in attrs:
            gff3_attrs.append(f"ID={attrs['gene_id']}")
    
    elif feature_type in default_features["transcript"]:
        if 'transcript_id' in attrs:
            gff3_attrs.append(f"ID={attrs['transcript_id']}")
        if 'gene_id' in attrs:
            gff3_attrs.append(f"Parent={attrs['gene_id']}")
            
    elif feature_type in default_subfeatures:
        parent_id = f"{attrs['transcript_id']}"
        gff3_attrs.append(f"Parent={parent_id}")

        feature_id = f"{attrs['transcript_id']}"

        if 'exon_number' in attrs:
            feature_id += f"_e{attrs['exon_number']}"

        if 'exon_number' in attrs or feature_type in default_features["CDS"] or feature_type in default_codons:
             gff3_attrs.append(f"ID={feature_id}")
    
    if 'gene_name' in attrs:
        gff3_attrs.append(f"Symbol={attrs['gene_name']}")
    elif 'transcript_name' in attrs:
        gff3_attrs.append(f"Symbol={attrs['transcript_name']}")

    for key, value in attrs.items():
        if key not in special_keys and key not in ['gene_name', 'transcript_name']:
            gff3_attrs.append(f"{key}={value}")
            
    return ";".join(gff3_attrs)

def convert_gtf_to_gff3(gtf_file, encoding):
    """
    Reads a GTF file, converts it to GFF3 format, and writes to an output file.
    """

    gff_lines = []

    with open(gtf_file, 'r', encoding=encoding) as infile:

        gff_lines.append("##gff-version 3\n")

        seen_genes = set()
        seen_transcripts = set()

        for line in infile:

            if line.startswith('#'):

                if not line.startswith('##'):
                    gff_lines.append(f"#{line}")
                continue

            parts = line.strip().split('\t')
            if len(parts) != 9:
                sys.stderr.write(f"Warning: Skipping malformed line in file='{gtf_file}': {line.strip()}\n")
                continue

            seqname, source, feature, start, end, score, strand, frame, attr_string = parts
            attributes = parse_gtf_attributes(attr_string)

            
            if 'gene_id' in attributes and attributes['gene_id'] not in seen_genes and feature in default_features["gene"]:
                gene_attrs = {'gene_id': attributes['gene_id']}
                if 'gene_name' in attributes:
                    gene_attrs['gene_name'] = attributes['gene_name']
                if 'gene_biotype' in attributes:
                    gene_attrs['gene_biotype'] = attributes['gene_biotype']
                    
                gene_attr_str = format_gff3_attributes(gene_attrs, 'gene')
                gene_line = "\t".join([seqname, source, 'gene', start, end, score, strand, frame, gene_attr_str])

                gff_lines.append(gene_line + '\n')
                seen_genes.add(attributes['gene_id'])


            if 'transcript_id' in attributes and attributes['transcript_id'] not in seen_transcripts and feature in default_features["transcript"]:

                tx_attrs = {k: v for k, v in attributes.items() if 'transcript' in k or 'gene' in k}
                tx_feature_type = 'transcript'
                if 'transcript_biotype' in attributes:
                    if 'RNA' in attributes['transcript_biotype']:
                        tx_feature_type = attributes['transcript_biotype']

                tx_attr_str = format_gff3_attributes(tx_attrs, tx_feature_type)
                tx_line = "\t".join([seqname, source, tx_feature_type, start, end, score, strand, frame, tx_attr_str])
                gff_lines.append(tx_line + '\n')
                seen_transcripts.add(attributes['transcript_id'])

            if feature in default_features["transcript"] or feature in default_features["gene"]:
                continue

            gff3_attr_string = format_gff3_attributes(attributes, feature)

            gff3_line = "\t".join([seqname, source, feature, start, end, score, strand, frame, gff3_attr_string])
            gff_lines.append(gff3_line + '\n')

    
    print(f"Successfully converted file='{gtf_file} to a gff file")
    return gff_lines

def sort_and_update_genes(chrom, genes_dict):
    genes = sorted(genes_dict.values())
    sorted_genes = {g.id: g.copy() for g in genes}
    return chrom, sorted_genes

class Annotation():
    # These categories must be updated based on different gff terms, since 
    # these are not fixed, the more gffs are looked at the more terms appear
    # so add them here to be read into the annotation object as long as they
    # are unambiguous
    
    bar_colors = ["31", "32", "33", "33", "33", "33", "34"]
    def __init__(self, name:str, annot_file_path:str, genome:object=None, original_annotation:object=None, target:bool=False, to_overlap:bool=True, rework_CDSs:bool=True, chosen_chromosomes:list=None, chosen_coordinates:tuple=None, sort_processes:int=2, define_synteny=False, rename_features:list=[], keep_ids_with_gene_id_contained:bool=False):
        
        start = time.time()
        if chosen_chromosomes != None:
            if len(chosen_chromosomes) > 1:
                self.name = f"{name}_{chosen_chromosomes[0]}-{chosen_chromosomes[-1]}"
            else:
                self.name = f"{name}_{chosen_chromosomes[0]}"
        else:
            self.name = name

        self.file = str(Path(annot_file_path).resolve())
        self.path = str(Path(annot_file_path).resolve().parent) + "/"
        self.gff_header = ""
        self.target = target
        self.to_overlap = to_overlap
        self.liftoff = False
        self.merged = False
        self.sorted = False
        
        if genome != None:
            self.genome = genome.name
            self.id = f"{self.name}_on_{self.genome}"
        self.genome = None
        self.id = self.name

        print(f"\nProcessing {self.id} annotation object\n")
        self.excluded_chromosomes = []
        self.features = set()
        # genes will be added as {"ch":{"gene_id" : gene_object}}
        self.chrs = {}
        # we save here chr as the value corresponding to each gene id
        self.all_gene_ids = {}
        # we save here chr, gene id as the tuple corresponding to each transcript id
        self.all_transcript_ids = {}
        self.all_protein_ids = {}
        self.unmapped = []
        # Here we insert any feature which did not fit the current standards
        self.atypical_features = []
        self.self_overlapping = []
        self.overlapped_annotations = []

        self.feature_suffix = ""
        self.suffix = ""

        self.coding_removed = False
        if "_minus_coding" in annot_file_path:
            self.coding_removed = True

        self.non_coding_removed = False
        if "_minus_non_coding" in annot_file_path:
            self.non_coding_removed = True

        self.transposable_removed = False
        if "_minus_TE" in annot_file_path:
            self.transposable_removed = True

        self.non_transposable_removed = False
        if "_minus_non_TE" in annot_file_path:
            self.non_transposable_removed = True

        self.featurecounts = False
        if "_fcounts" in annot_file_path:
            self.featurecounts = True

        self.aegis = False
        if "_aegis" in annot_file_path:
            self.aegis = True

        self.combined = False
        if "_combined" in annot_file_path:
            self.combined = True

        self.clean = False
        if "_clean" in annot_file_path:
            self.clean = True

        self.dapmod = False
        if "_dapmod" in annot_file_path:
            self.dapmod = True

        self.confrenamed = False
        if "_confrenamed" in annot_file_path:
            self.confrenamed = True

        if self.genome != None:
            self.dapfit = genome.dapfit
        else:
            self.dapfit = None

        self.symbols_added = False

        self.renamed_features = []

        self.small_cds_removed = False
        if "_minus_small_CDSs" in annot_file_path:
            self.small_cds_removed = True

        self.promoter_size = 3000
        
        self.generated_all_sequences = False
        self.contains_all_sequences = False        
        self.generated_CDS_sequences = False
        self.contains_CDS_sequences = False
        self.generated_protein_sequences = False
        self.contains_protein_sequences = False

        self.promoter_types = "standard"
        if original_annotation != None:
            self.liftoff = True

        self.errors = {"repeated_gene_IDs": [], "1bp_gene": [],
                       "1bp_transcript": [], "subfeature_to_gene": [],
                       "transcript_to_more_than_1_gene": [],
                       "transcript_to_inexistent_gene": [],
                       "repeat_transcript_different_genes": [],
                       "repeat_transcript_same_gene": [],
                       "transcript_to_gene_other_chr": []}
        
        self.warnings = {"1bp_exon": [], "1bp_CDS": [], "1bp_UTR": [], "decreasing_coordinates": [],
                         "missing_subfeature_parent": [],
                         "missing_subfeature_parent_liftoff": [],
                         "multiple_CDSs_per_transcript": [],
                         "possible_policistronic_transcript": [],
                         "transcript_with_no_exons": [],
                         "gene_with_no_transcripts": []}
        
        parsed_lines = {key: [] for key in default_features}
        parsed_lines["atypical"] = []
        
        encoding = read_file_with_fallback(self.file)
        file_format = detect_file_format(self.file, encoding)
        print(f"{file_format} file format detected for file='{self.file}'")

        if file_format == 'gtf':
            lines = convert_gtf_to_gff3(self.file, encoding)

        else:
            with open(self.file, encoding=encoding) as f:
                lines = f.readlines()

        temp = []
        protein_match_lines = []
        chromosomes_t = set()
        # Read lines from input file, filtering out lines consisting of "###\n"
        for line in lines:
            line = line.strip()
            if line == "" or line == "###" or line == "#":
                continue
            if line.startswith("#"):
                self.gff_header += line + "\n"
            else:
                line = line.split("\t")
                if len(line) > 2:
                    if chosen_chromosomes != None:
                        if line[0] not in chosen_chromosomes:
                            continue
                        else:
                            if chosen_coordinates != None:
                                if int(line[3]) < chosen_coordinates[0] or int(line[4]) > chosen_coordinates[1]:
                                    continue
                    self.features.add(line[2])
                    if line[2] == "nucleotide_to_protein_match":
                        #to check why ":"
                        chromosomes_t.add(line[0].split(":")[0])
                        protein_match_lines.append(line)
                    elif line[2] in default_features_r:
                        chromosomes_t.add(line[0])
                        temp.append(line)
                    else:
                        chromosomes_t.add(line[0])
                        parsed_lines["atypical"].append(line)
                else:
                    self.gff_header += "#" + "\t".join(line) + "\n"

        sorted_lines = sorted(temp, key=lambda x: (int(x[3]), int(x[4])))
        protein_match_lines = sorted(protein_match_lines, key=lambda x: (int(x[3]), int(x[4])))
        temp.clear()
        for line in sorted_lines:
            parsed_lines[default_features_r[line[2]]].append(line)
        sorted_lines.clear()
        chromosomes_t = list(chromosomes_t)
        chromosomes_t.sort()
        for ch in chromosomes_t:
            self.chrs[ch] = {}
        self.features = list(self.features)

        

        # Check if stdout or stderr are redirected to files
        stdout_redirected = not sys.stdout.isatty()
        stderr_redirected = not sys.stderr.isatty()

        # Disable tqdm if stdout or stderr are redirected
        if stdout_redirected or stderr_redirected:
            disable = True
        else:
            disable = False

        created_genes = False
        transcript_info = {}

        if self.features == ["nucleotide_to_protein_match"]:
            print(f"{self.id} annotation has just nucleotide to protein matches so genes and transcripts will be generated")
            progress_bar = tqdm(total=len(protein_match_lines),
                    disable=disable,
                    bar_format=(
            f'\033[1;{Annotation.bar_colors[0]}mReading protein match features:\033[0m '
            '{percentage:3.0f}%|'
            f'\033[1;{Annotation.bar_colors[0]}m{{bar}}\033[0m| '
            '{n}/{total} [{elapsed}<{remaining}]'))
            temp_protein_matches = {}
            for line in protein_match_lines:
                progress_bar.update(1)
                ch = line[0].split(":")[0]
                source = line[1]
                ft = line[2]
                coord = [int(line[3]), int(line[4])]
                if coord[0] > coord[1]:
                    print(f"{self.id} Warning: Decreasing coordinates for {ft} {ID}")
                    coord.sort()
                score = line[5]
                strand = line[6]
                phase = line[7]
                attributes = line[8].strip(";")
                attributes_l = attributes.split(";")
                ID = False
                for a in attributes_l:
                    a = a.split("=")
                    if a[0] == "ID":
                        ID = a[1].strip()
                if not ID:
                    print(f"Error: ID not found for {ft}: {line}")
                    continue
                if ID not in temp_protein_matches:
                    temp_protein_matches[ID] = [Feature(ID, ch, source, ft, strand,coord[0], coord[1], score, phase, attributes)]
                else:
                    temp_protein_matches[ID].append(Feature(ID, ch, source, ft, strand,coord[0], coord[1], score, phase, attributes))
            
            progress_bar.close()
            progress_bar = tqdm(total=len(temp_protein_matches.keys()),
                    disable=disable,
                    bar_format=(
            f'\033[1;{Annotation.bar_colors[0]}mCreating genes for nucleotide to protein matches:\033[0m '
            '{percentage:3.0f}%|'
            f'\033[1;{Annotation.bar_colors[0]}m{{bar}}\033[0m| '
            '{n}/{total} [{elapsed}<{remaining}]'))

            for ID, features in temp_protein_matches.items():
                progress_bar.update(1)
                count = 0
                gene_id = f"{ID}_gene"
                sorted_features = features.copy()
                sorted_features.sort()
                if gene_id not in self.all_gene_ids:
                    self.chrs[sorted_features[0].ch][gene_id] = Gene(False, False,
                                                        gene_id, sorted_features[0].ch,
                                                        sorted_features[0].source, "gene",
                                                        sorted_features[0].strand, sorted_features[0].start, sorted_features[-1].end,
                                                        sorted_features[0].score, ".", f"ID={gene_id}")
                    self.all_gene_ids[gene_id] = sorted_features[0].ch
                else:
                    while gene_id in self.all_gene_ids:
                        count += 1
                        gene_id = f"{ID}_{count}_gene"
                    self.chrs[sorted_features[0].ch][gene_id] = Gene(False, False,
                                                        gene_id, sorted_features[0].ch,
                                                        sorted_features[0].source, "gene",
                                                        sorted_features[0].strand, sorted_features[0].start, sorted_features[-1].end,
                                                        sorted_features[0].score, ".", f"ID={gene_id}")
                    self.all_gene_ids[gene_id] = sorted_features[0].ch
                
                self.chrs[sorted_features[0].ch][gene_id].transcripts["temp_t"] = Transcript("temp_t", sorted_features[0].ch, sorted_features[0].source, "mRNA",
                                                        sorted_features[0].strand, sorted_features[0].start, sorted_features[-1].end,
                                                        sorted_features[0].score, ".", f"ID=temp_t;Parent={gene_id}")
                self.all_transcript_ids["temp_t"] = (sorted_features[0].ch, gene_id)
                for f in sorted_features:
                    self.chrs[f.ch][gene_id].transcripts["temp_t"].temp_CDSs.append(Feature("temp_CDS", f.ch, f.source, "CDS", f.strand, f.start, f.end, f.score, f.phase, f"ID=temp_CDS;Parent=temp_t"))
                    self.chrs[f.ch][gene_id].transcripts["temp_t"].exons.append(Feature(f"temp_exon", f.ch, f.source, "exon", f.strand, f.start, f.end, f.score,  ".", f"ID=temp_exon;Parent=temp_t"))

            progress_bar.close()

        else:
            if "gene" not in self.features:
                created_genes = True
                progress_bar = tqdm(total=len(parsed_lines["transcript"]),
                                    disable=disable,
                                    bar_format=(
                        f'\033[1;{Annotation.bar_colors[0]}mCreating Genes:\033[0m '
                        '{percentage:3.0f}%|'
                        f'\033[1;{Annotation.bar_colors[0]}m{{bar}}\033[0m| '
                        '{n}/{total} [{elapsed}<{remaining}]'))
                for line in parsed_lines["transcript"]:
                    progress_bar.update(1)
                    ch = line[0]
                    source = line[1]
                    ft = line[2]
                    coord = [int(line[3]), int(line[4])]
                    score = line[5]
                    strand = line[6]
                    phase = line[7]
                    attributes = line[8].strip(";")
                    attributes_l = attributes.split(";")
                    ID = False
                    for a in attributes_l:
                        a = a.split("=")
                        if a[0] == "ID":
                            ID = a[1].strip()
                    if not ID:
                        print(f"Error: ID not found for {ft}: {line}")
                        continue

                    if "pseudo" in ft:
                        pseudogene = True
                    else:
                        pseudogene = False

                    if ft == "transposable_element_gene":
                            transposable = True
                    elif "transposable=True" in attributes:
                        transposable = True
                    else:
                        transposable = False                  

                    #improve at some point, slow with massive lists
                    if ID not in self.all_transcript_ids:
                        self.all_transcript_ids[f"{ID}"] = (ch, f"{ID}_gene")
                        self.all_gene_ids[f"{ID}_gene"] = ch
                        transcript_info[f"{ID}"] = [ch, coord[0], coord[1], 1]
                        self.chrs[ch][f"{ID}_gene"] = Gene(pseudogene, transposable,
                                                    f"{ID}_gene", ch,
                                                    source, "gene",
                                                    strand, coord[0], coord[1],
                                                    score, ".", f"ID={ID}_gene")
                    else:
                        transcript_info[f"{ID}"][3] += 1
                        self.all_gene_ids[f"{ID}_{transcript_info[ID][3]}_gene"] = ch
                        self.chrs[ch][f"{ID}_{transcript_info[ID][3]}_gene"] = Gene(pseudogene, transposable,
                                                f"{ID}_{transcript_info[ID][3]}_gene",
                                                ch, source, "gene", 
                                                strand, coord[0], coord[1], score,
                                                 ".",
                                                f"ID={ID}_{transcript_info[ID][3]}_gene")
                        self.all_transcript_ids[f"{ID}_{transcript_info[ID][3]}"] = (ch, f"{ID}_{transcript_info[ID][3]}_gene")
                        print(f"{self.id} Warning: repeated transcript ID "
                            f"{ID}_gene renamed to {ID}_{transcript_info[ID][3]}_gene")

                progress_bar.close()

                print(f"{self.id} did not have genes and these were created from transcripts")

            for n, (ft_level, lines) in enumerate(parsed_lines.items()):
                progress_bar = tqdm(total=len(lines), disable=disable, bar_format=(
                            f'\033[1;{Annotation.bar_colors[n]}mAdding {ft_level}s:\033[0m '
                            '{percentage:3.0f}%|'
                            f'\033[1;{Annotation.bar_colors[n]}m{{bar}}\033[0m| '
                            '{n}/{total} [{elapsed}<{remaining}]'))
                for line in lines:
                    ch = line[0]
                    source = line[1]
                    ft = line[2]
                    coord = [int(line[3]), int(line[4])]
                    score = line[5]
                    strand = line[6]
                    phase = line[7]
                    attributes = line[8].strip(";")
                    attributes_l = attributes.split(";")
                    ID = False
                    for a in attributes_l:
                        a = a.split("=")
                        if a[0] == "ID":
                            ID = a[1].strip()
                    if not ID:
                        ID = ""

                    if coord[0] > coord[1]:
                        print(f"{self.id} Warning: Decreasing coordinates "
                                f"for {ft} {ID}")
                        self.warnings["decreasing_coordinates"].append(ID)
                        coord.sort()

                    # genes
                    if n == 0:
                        if coord[0] == coord[1]:
                            print(f"{self.id} Error: 1bp gene {ID} feature")
                            self.errors["1bp_gene"].append(ID)
                        if ft == "pseudogene":
                            pseudogene = True
                        else:
                            pseudogene = False

                        if ft == "transposable_element_gene":
                            transposable = True
                        elif "transposable=True" in attributes:
                            transposable = True
                        else:
                            transposable = False

                        #improve at some point, slow with massive lists
                        if ID not in self.all_gene_ids:
                            self.all_gene_ids[ID] = ch
                            self.chrs[ch][ID] = Gene(pseudogene, transposable,
                                                    ID, ch,
                                                    source, ft, strand, coord[0],
                                                    coord[1], score, ".",
                                                    attributes)
                        else:
                            print(f"{self.id} Error: repeated gene ID {ID}")
                            self.errors["repeated_gene_IDs"].append(ID)

                    # transcripts with created genes
                    elif n == 1 and created_genes:
                        if coord[0] == coord[1]:
                            print(f"{self.id} Error: 1bp transcript level {ID} "
                                "feature ")
                            self.errors["1bp_transcript"].append(ID)  
                        count =  transcript_info[f"{ID}"][3]

                        if count == 1:
                            self.chrs[ch][f"{ID}_gene"].transcripts[ID] = Transcript(ID, ch, source, ft, 
                                                            strand, coord[0],
                                                            coord[1], score,
                                                            ".",
                                                        f"ID={ID};Parent={ID}_gene")
                        else:
                            found = False
                            for x in range(count):
                                if x == 0:
                                    t_parent = f"{ID}_gene"
                                    t_id = f"{ID}"
                                else:
                                    t_parent = f"{ID}_{x+1}_gene"
                                    t_id = f"{ID}_{x+1}"

                                if t_parent in self.chrs[ch]:
                                    start_parent = self.chrs[ch][t_parent].start
                                    end_parent = self.chrs[ch][t_parent].end
                                    if ((start_parent <= coord[0])
                                        and (end_parent >= coord[1])):
                                        found = True
                                        (self.chrs[ch][t_parent]
                                        .transcripts[t_id]) = Transcript(t_id, ch,
                                                                    source, ft,
                                                                    strand,
                                                                    coord[0],
                                                                    coord[1], score,
                                                                    ".",
                                                        f"ID={t_id};Parent={t_parent}")
                                        break
                            if not found:
                                print("Error: repeated transcript ID {ID} could "
                                    "not find its newly created gene copy")
    
                    # transcripts
                    elif n == 1:
                        if coord[0] == coord[1]:
                            print(f"{self.id} Error: 1bp transcript level {ID} feature")
                            self.errors["1bp_transcript"].append(ID)
                        for term in attributes_l:
                            if "arent=" not in term:
                                continue # skip term if not parent term
                            term = term.split("=")[1]
                            parents = term.split(",")
                            if len(parents) > 1: # does not happen it seems
                                print(f"{self.id} Error: {ID} transcript refers "
                                        "to more than 1 gene!")
                                (self.errors["transcript_to_more_than_1_gene"]
                                        .append(ID))
                            else:
                                parent = parents[0].strip()
                                if parent in self.chrs[ch]:
                                    if ID in self.chrs[ch][parent].transcripts:
                                        print(f"{self.id} Error: duplicated {ID} transcript for {parent} gene")
                                        self.errors["repeat_transcript_same_gene"].append(ID)
                                    else:
                                        self.chrs[ch][parent].transcripts[ID] = Transcript(ID, ch, source,
                                                                                            ft, 
                                                                                            strand, coord[0],
                                                                                            coord[1], score,
                                                                                            ".",
                                                                                            attributes)
                                        self.all_transcript_ids[ID] = (ch, parent)
                                elif parent in self.all_gene_ids:
                                    print(f"{self.id} Error: {ID} transcript " 
                                            "refers to a gene in a different "
                                            "chromosome")
                                    (self.errors["transcript_to_gene_other_chr"]
                                            .append(ID))
                                else:
                                    print(f"{self.id} Error: {ID} transcript " 
                                            "refers to an inexistent gene")
                                    (self.errors["transcript_to_inexistent_gene"]
                                            .append(ID))
                                    
                    # transcript subfeatures
                    elif n < (len(parsed_lines) - 1):
                        if coord[0] == coord[1] and n == 3:
                            self.warnings["1bp_exon"].append(ID)
                        if coord[0] == coord[1] and n == 4:
                            self.warnings["1bp_CDS"].append(ID)
                        if coord[0] == coord[1] and n == 2:
                            self.warnings["1bp_UTR"].append(ID)

                        for term in attributes_l:
                            if "arent=" not in term:
                                continue # skip term if not parent term
                            term = term.split("=")[1]
                            parents = term.split(",")
                            for parent in parents:
                                if not parent:
                                    continue
                                parent = parent.strip()
                                #improve at some point, slow with massive lists
                                # parent not found within transcripts
                                if parent not in self.all_transcript_ids:
                                    if parent in self.chrs[ch]:
                                        # subset of cases where subfeature
                                        # directly references a pseudogene
                                        if self.chrs[ch][parent].pseudogene:
                                            # creating a pseudotranscript
                                            # for the pseudogene
                                            if parent[0:4] == "gene":
                                                pseudo_t = f"pseudo_t_{parent[5:]}"
                                            else:
                                                pseudo_t = f"pseudo_t_{parent}"

                                            if self.chrs[ch][parent].transcripts == {}:
                                                # PSEUDOGENES refered to by
                                                # transcript subfeatures
                                                # are given a single
                                                # pseudotranscript
                                                self.chrs[ch][parent].transcripts[pseudo_t] = Transcript(pseudo_t, self.chrs[ch][parent].ch, self.chrs[ch][parent].source, "pseudotranscript", self.chrs[ch][parent].strand, self.chrs[ch][parent].start, self.chrs[ch][parent].end, self.chrs[ch][parent].score, ".", self.chrs[ch][parent].attributes)
                                                
                                            if pseudo_t in self.chrs[ch][parent].transcripts:
                                                if n == 4:
                                                    # CDS segments
                                                    (self.chrs[ch][parent]
                                                    .transcripts[pseudo_t]
                                                    .temp_CDSs.append(Feature
                                                            (ID, ch, source, ft, 
                                                            strand, coord[0],
                                                            coord[1], score, phase, 
                                                            attributes)))
                                                elif n == 3:
                                                    (self.chrs[ch][parent]
                                                    .transcripts[pseudo_t]
                                                    .exons.append
                                                    (Exon(ID, ch, source, ft, 
                                                        strand, coord[0],
                                                        coord[1], score, ".", 
                                                        attributes)))
                                                elif n == 2:
                                                    (self.chrs[ch][parent]
                                                    .transcripts[pseudo_t]
                                                    .temp_UTRs.append(UTR
                                                            (ID, ch, source, ft, 
                                                            strand, coord[0],
                                                            coord[1], score, 
                                                            ".", attributes)))
                                                else:
                                                    (self.chrs[ch][parent]
                                                    .transcripts[pseudo_t].miRNAs
                                                    .append(Feature(ID, ch, 
                                                                    source, ft,
                                                                    strand,
                                                                    coord[0],
                                                                    coord[1],
                                                                    score,  ".",
                                                                    attributes)))                                                  
                                            else:
                                                print(f"{self.id} Error: {parent} "
                                                    "pseudogene already had a "
                                                    f"transcript which {ft} "
                                                    f"subfeature {ID} ignores")

                                        # subset of cases where subfeature directly
                                        # points to a gene that is not a pseudogene
                                        else:
                                            # gene without transcripts pointed to
                                            if (self.chrs[ch][parent]
                                                .transcripts) == {}:
                                                print(f"{self.id} Error: {ft} "
                                                    f"subfeature {ID} references"
                                                    f" {parent} gene which is "
                                                    "not a pseudogene and has "
                                                    "no transcripts")
                                                (self.errors["subfeature_to_gene"]
                                                .append(ID))
                                            # correctly linking the subfeature to 
                                            # the single transcript that exists
                                            elif (len(self.chrs[ch][parent]
                                                    .transcripts) == 1):
                                                temp_id = list(self.chrs[ch]
                                                            [parent].transcripts
                                                            .keys())[0]
                                                if n == 4:
                                                    (self.chrs[ch][parent]
                                                    .transcripts[temp_id]
                                                    .temp_CDSs.append(Feature
                                                            (ID, ch, source, ft, 
                                                            strand, coord[0],
                                                            coord[1], score,
                                                            phase, attributes)))
                                                elif n == 3:
                                                    (self.chrs[ch][parent]
                                                    .transcripts[temp_id].exons
                                                    .append
                                                    (Exon(ID, ch, source, ft, 
                                                        strand, coord[0],
                                                        coord[1], score, ".", 
                                                        attributes)))
                                                elif n == 2:
                                                    (self.chrs[ch][parent]
                                                    .transcripts[temp_id]
                                                    .temp_UTRs.append(UTR
                                                            (ID, ch, source, ft, 
                                                            strand, coord[0],
                                                            coord[1], score,
                                                            ".", attributes)))
                                                else:
                                                    (self.chrs[ch][parent]
                                                    .transcripts[temp_id]
                                                    .miRNAs.append(Feature
                                                            (ID, ch, source, ft, 
                                                            strand, coord[0],
                                                            coord[1], score,
                                                             ".", attributes)))
                                            else:
                                                print(f"{self.id} Error: {ft} "
                                                    f"subfeature {ID} references"
                                                    f"{parent} gene which is not"
                                                    "a pseudogene and has "
                                                    "multiple transcripts")
                                                (self.errors["subfeature_to_gene"]
                                                .append(ID))

                                    else:
                                        if self.liftoff:
                                            print(f"{self.id} Warning: {ft} "
                                                f"subfeature {ID} references "
                                                f"{parent} which is not found in"
                                                " the gff, possibly not "
                                                "transfered during liftoff")
                                            (self.warnings
                                            ["missing_subfeature_parent_liftoff"]
                                            .append(ID))
                                        else:
                                            print(f"{self.id} Warning: {ft} "
                                                f"subfeature {ID} references "
                                                f"{parent} which is not found in"
                                                " the gff")
                                            (self.warnings
                                            ["missing_subfeature_parent"]
                                            .append(ID))

                                elif created_genes:
                                    count = transcript_info[parent][3]
                                    if count > 1:
                                        for x in range(count):
                                            if f"{parent}_{x+1}_gene" in self.chrs[ch]:
                                                if f"{parent}_{x+1}" in self.chrs[ch][f"{parent}_{x+1}_gene"].transcripts:
                                                    start_parent = self.chrs[ch][f"{parent}_{x+1}_gene"].transcripts[f"{parent}_{x+1}"].start
                                                    end_parent = self.chrs[ch][f"{parent}_{x+1}_gene"].transcripts[f"{parent}_{x+1}"].end
                                                    if ((start_parent <= coord[0])
                                                        and (end_parent >= coord[1])):
                                                        if n == 4:
                                                            # CDS segments
                                                            (self.chrs[ch][f"{parent}_{x+1}_gene"].transcripts[f"{parent}_{x+1}"].temp_CDSs
                                                            .append(Feature(ID, ch, source,
                                                                            ft, strand, 
                                                                            coord[0], coord[1],
                                                                            score, phase, 
                                                                            f"ID={ID},Parent={ID}_{x+1}")))
                                                        
                                                        elif n == 3:
                                                            (self.chrs[ch][f"{parent}_{x+1}_gene"].transcripts[f"{parent}_{x+1}"].exons
                                                            .append(Exon(ID, ch, source, ft, 
                                                                        strand, coord[0], 
                                                                        coord[1], score, ".", 
                                                                        f"ID={ID},Parent={ID}_{x+1}")))
                                                        
                                                        elif n == 2:
                                                            (self.chrs[ch][f"{parent}_{x+1}_gene"].transcripts[f"{parent}_{x+1}"].temp_UTRs
                                                            .append(UTR(ID, ch, source, ft,
                                                                        strand, coord[0], 
                                                                        coord[1], score, ".", 
                                                                        f"ID={ID},Parent={ID}_{x+1}")))
                                                        else:
                                                            (self.chrs[ch][f"{parent}_{x+1}_gene"].transcripts[f"{parent}_{x+1}"].miRNAs
                                                            .append(Feature(ID, ch, source,
                                                                            ft, strand,
                                                                            coord[0], coord[1],
                                                                            score,  ".",
                                                                            f"ID={ID},Parent={ID}_{x+1}")))
                                    else:
                                        for g in self.chrs[ch].values():
                                            if parent in g.transcripts:
                                                if n == 4:
                                                    # CDS segments
                                                    (g.transcripts[parent].temp_CDSs
                                                    .append(Feature(ID, ch, source,
                                                                    ft, strand, 
                                                                    coord[0], coord[1],
                                                                    score, phase, 
                                                                    attributes)))
                                                
                                                elif n == 3:
                                                    (g.transcripts[parent].exons
                                                    .append(Exon(ID, ch, source, ft, 
                                                                strand, coord[0], 
                                                                coord[1], score, ".", 
                                                                attributes)))
                                                
                                                elif n == 2:
                                                    (g.transcripts[parent].temp_UTRs
                                                    .append(UTR(ID, ch, source, ft,
                                                                strand, coord[0], 
                                                                coord[1], score, ".", 
                                                                attributes)))
                                                else:
                                                    (g.transcripts[parent].miRNAs
                                                    .append(Feature(ID, ch, source,
                                                                    ft, strand,
                                                                    coord[0], coord[1],
                                                                    score,  ".",
                                                                    attributes)))                                      
                                else:
                                    found = 0
                                    # looking for parent amongst transcripts
                                    for g in self.chrs[ch].values():
                                        if parent in g.transcripts:
                                            found += 1
                                            if n == 4:
                                                # CDS segments
                                                (g.transcripts[parent].temp_CDSs
                                                .append(Feature(ID, ch, source,
                                                                ft, strand, 
                                                                coord[0], coord[1],
                                                                score, phase, 
                                                                attributes)))
                                            
                                            elif n == 3:
                                                (g.transcripts[parent].exons
                                                .append(Exon(ID, ch, source, ft, 
                                                            strand, coord[0], 
                                                            coord[1], score, ".", 
                                                            attributes)))
                                            
                                            elif n == 2:
                                                (g.transcripts[parent].temp_UTRs
                                                .append(UTR(ID, ch, source, ft,
                                                            strand, coord[0], 
                                                            coord[1], score, ".", 
                                                            attributes)))
                                            else:
                                                (g.transcripts[parent].miRNAs
                                                .append(Feature(ID, ch, source,
                                                                ft, strand,
                                                                coord[0], coord[1],
                                                                score,  ".",
                                                                attributes)))                                    
                                    if found > 1:
                                        print(f"{self.id} Error: same {parent} transcript from {ft} {ID} found for different genes.")
                                        self.errors["repeat_transcript_different_genes"].append(ID)          
                    else:
                        self.atypical_features.append((Feature(ID, ch, source, ft, strand, coord[0], coord[1], score, ".", attributes)))
                    progress_bar.update(1)
                progress_bar.close()

        now = time.time()
        lapse = now - start

        print(f"\nCreating {self.id} annotation object took {round(lapse/60, 1)} minutes\n")
        
        if self.features == ["nucleotide_to_protein_match"]:
            self.update(original_annotation=original_annotation, genome=genome, sort_processes=sort_processes, define_synteny=define_synteny)
        else:
            self.update(original_annotation=original_annotation, genome=genome, sort_processes=sort_processes, define_synteny=define_synteny, rename_features=rename_features, keep_ids_with_gene_id_contained=keep_ids_with_gene_id_contained)
        if "CDS" not in self.features and rework_CDSs:
            self.rework_CDSs(genome)
            self.update(original_annotation=original_annotation, genome=genome, sort_processes=sort_processes, define_synteny=define_synteny, rename_features=rename_features, keep_ids_with_gene_id_contained=keep_ids_with_gene_id_contained)

    def copy(self):
        return copy.deepcopy(self)
    
    def update(self, original_annotation:object=None, rename_features:list=[], keep_ids_with_gene_id_contained:bool=False, extra_attributes:bool=False, genome:object=None, define_synteny:bool=False, sort_processes:int=2):
        """

        """
        start = time.time()
        # Check if stdout or stderr are redirected to files
        stdout_redirected = not sys.stdout.isatty()
        stderr_redirected = not sys.stderr.isatty()

        # Disable tqdm if stdout or stderr are redirected
        if stdout_redirected or stderr_redirected:
            disable = True
        else:
            disable = False
        progress_bar = tqdm(total=len(self.all_gene_ids.keys()), disable=disable,
                                bar_format=(
                    f'\033[1;62mUpdating {self.id} genes:\033[0m '
                    '{percentage:3.0f}%|'
                    f'\033[1;62m{{bar}}\033[0m| '
                    '{n}/{total} [{elapsed}<{remaining}]'))
        for genes in self.chrs.values():
            for g in genes.values():
                progress_bar.update(1)
                for t in g.transcripts.values():
                    t.update()
                    if t.polycistronic == "maybe":
                        self.warnings["possible_policistronic_transcript"].append(t.id) 
                    elif t.polycistronic == "yes":
                        self.warnings["multiple_CDSs_per_transcript"].append(t.id)
                g.update()
        self.update_features()
        progress_bar.close()
        if rename_features != []:
            self.rename_ids(features=rename_features, keep_ids_with_gene_id_contained=keep_ids_with_gene_id_contained, extra_attributes=extra_attributes)
        self.remove_missing_transcript_parent_references(extra_attributes=extra_attributes)
        self.homogenise_parents_for_shared_exons_utrs(extra_attributes=extra_attributes)
        self.correct_gene_transcript_and_subfeature_coordinates()
        if not self.sorted:
            self.sort_genes(processes=sort_processes)
        if define_synteny:
            self.define_synteny(original_annotation=original_annotation, sort_processes=sort_processes)
        if self.liftoff and original_annotation != None:
            for g_id in original_annotation.all_gene_ids:
                #improve at some point, slow with massive lists
                if g_id not in self.all_gene_ids:
                    self.unmapped.append(g_id)
        self.update_stats(genome=genome)

        self.update_suffixes()

        now = time.time()
        lapse = now - start
        print(f"\nWhole update process for {self.id} annotation object took {round(lapse/60, 1)} minutes\n")

    def update_suffixes(self):
        #print(f"\nUpdating suffixes for {self.id}")
        self.feature_suffix = ""
        self.suffix = ""

        if self.combined:
            self.feature_suffix += "_combined"
        if self.small_cds_removed:
            self.feature_suffix += "_minus_small_CDSs"
        if self.coding_removed:
            self.feature_suffix += "_minus_coding"
        if self.non_coding_removed:
            self.feature_suffix += "_minus_non_coding"
        if self.transposable_removed:
            self.feature_suffix += "_minus_TE"
        if self.non_transposable_removed:
            self.feature_suffix += "_minus_non_TE"

        self.suffix = self.feature_suffix

        if self.confrenamed:
            self.suffix += "_confrenamed"
        if self.aegis:
            self.suffix += "_aegis"
        if self.featurecounts:
            self.suffix += "_fcounts"
        if self.dapmod:
            self.suffix += "_dapmod"
        elif self.dapfit:
            self.suffix += "_dapfit"
        if self.symbols_added:
            self.suffix += "_plus_symbols"
        #print(f"\nUpdated suffixes for {self.id}")

    def update_features(self, standardise=True):
        #print(f"\nUpdating features for {self.id}")
        if standardise:
            for genes in self.chrs.values():
                for g in genes.values():
                    g.feature = default_features_r[g.feature]
                    for t in g.transcripts.values():
                        if t.feature not in default_noncoding_transcripts:
                            t.feature = "mRNA"
                        for e in t.exons:
                            e.feature = "exon"
        new_features = set()
        for genes in self.chrs.values():
            for g in genes.values():
                new_features.add(g.feature)
                for t in g.transcripts.values():
                    new_features.add(t.feature)
                    for c in t.CDSs.values():
                        new_features.add(c.feature)
                    for e in t.exons:
                        new_features.add(e.feature)
        self.features = list(new_features)
        self.features.sort()
        #print(f"\nUpdated features for {self.id}")

    def mark_transposable_element_genes(self, TE_genes_file):
        TE_genes = set()
        f_in = open(TE_genes_file)
        for line in f_in:
            line = line.strip()
            if line != "":
                TE_genes.add(line)
        f_in.close()
        for genes in self.chrs.values():
            for g in genes.values():
                if g.id in TE_genes:
                    g.transposable = True
        self.update()

    def mark_rRNA_transcripts(self, rRNA_transcripts_file, clean:bool=True):
        rRNA_transcripts = set()
        f_in = open(rRNA_transcripts_file)
        for line in f_in:
            line = line.strip()
            if line != "":
                rRNA_transcripts.add(line)
        f_in.close()
        for genes in self.chrs.values():
            for g in genes.values():
                for t in g.transcripts.values():
                    if t.id in rRNA_transcripts:
                        t.feature = "rRNA"
                        t.CDSs = {}
                        t.coding = False
                        t.frame = "."
                        t.blast_hits = []
                        t.main = False
                        t.temp_CDSs = []
                        t.temp_UTRs = []
        if clean:
            self.remove_other_mRNA_transcripts_from_rRNA_genes()
            self.update(rename_features=["transcript", "CDS", "exon", "UTR"])
        else:
            self.update()
    
    def remove_other_mRNA_transcripts_from_rRNA_genes(self):
        for chrom, genes in self.chrs.items():
            for g in genes.values():
                rRNA_positive = False
                mRNA_positive = False
                for t in g.transcripts.values():
                    if t.feature == "rRNA":
                        rRNA_positive = True
                    elif t.feature == "mRNA":
                        mRNA_positive = True
                if rRNA_positive == True and mRNA_positive == True:
                    mRNA_transcripts_to_remove = []
                    for t in g.transcripts.values():
                        if t.feature == "mRNA":
                            mRNA_transcripts_to_remove.append(t.id)
                    for t_id in mRNA_transcripts_to_remove:
                        del self.chrs[chrom][g.id].transcripts[t_id]   

    def correct_gene_transcript_and_subfeature_coordinates(self):
        #print(f"Correcting feature coordinates for {self.id}")

        # fixing exon/CDS sizes
        for genes in self.chrs.values():
            for g in genes.values():
                for t in g.transcripts.values():
                    for c in t.CDSs.values():
                        if c.start < t.exons[0].start:
                            print(f"Warning: {c.id} start should not be earlier than for first {t.id} exon, proceeding to fix {self.id}")
                            t.exons[0].start = c.start
                            t.exons[0].update_size()
                            self.sorted = False
                        if c.end > t.exons[-1].end:
                            print(f"Warning: {c.id} end should not extend beyond the last {t.id} exon, proceeding to fix {self.id}")
                            t.exons[-1].end = c.end
                            t.exons[-1].update_size()
                            self.sorted = False

        # fixing transcript/exon sizes
        for genes in self.chrs.values():
            for g in genes.values():
                for t in g.transcripts.values():
                    if t.exons != []:
                        if t.exons[0].start < t.start:
                            print(f"First exon start should not be earlier than for {t.id}, proceeding to fix {self.id}")
                        elif t.exons[0].start > t.start:
                            print(f"First exon should not start later than {t.id}, proceeding to fix {self.id}")
                        if t.exons[-1].end < t.end:
                            print(f"Last exon should not finish earlier than {t.id}, proceeding to fix {self.id}")
                        elif t.exons[-1].end > t.end:
                            print(f"Last exon should not finish later than {t.id}, proceeding to fix {self.id}")
                        if t.start != t.exons[0].start or t.end != t.exons[-1].end:
                            t.start = t.exons[0].start
                            t.end = t.exons[-1].end
                            t.update_size()
                            self.sorted = False 

        # fixing gene/transcript sizes
        for genes in self.chrs.values():
            for g in genes.values():
                earliest_start = None
                latest_end = None
                for n, t in enumerate(g.transcripts.values()):
                    if t.start < g.start:
                        print(f"{t.id} start should not be earlier than for {g.id}, proceeding to fix {self.id}")
                        g.start = t.start
                        self.sorted = False
                    if t.end > g.end:
                        print(f"{t.id} end should not extend beyond {g.id}, proceeding to fix {self.id}")
                        g.end = t.end
                        self.sorted = False
                    if n == 0:
                        earliest_start = t.start
                        latest_end = t.end
                    else:
                        if t.start < earliest_start:
                            earliest_start = t.start
                        if t.end > latest_end:
                            latest_end = t.end
                if earliest_start != None:
                    if g.start != earliest_start or g.end != latest_end:
                        print(f"{g.id} was too long and had to be trimmed to longest transcript ({self.id})")
                        g.start = earliest_start
                        g.end = latest_end
                        g.update_size()
                        self.sorted = False
        #print(f"Corrected feature coordinates for {self.id}")

    def generate_sequences(self, genome:object, just_CDSs:bool=False):

        start = time.time()
        for o in self.atypical_features:
            o.generate_sequence(genome)
        if not just_CDSs:
            for genes in self.chrs.values():
                for g in genes.values():
                    g.generate_sequence(genome)
                    for t in g.transcripts.values():
                        t.generate_sequence(genome)
                        for c in t.CDSs.values():
                            c.generate_sequence(genome)
            self.generated_all_sequences = True
            self.contains_all_sequences = True 
        else:
            for genes in self.chrs.values():
                for g in genes.values():
                    for t in g.transcripts.values():
                        for c in t.CDSs.values():
                            c.generate_sequence(genome)
        self.generated_CDS_sequences = True
        self.contains_CDS_sequences = True
        self.generated_protein_sequences = True
        self.contains_protein_sequences = True

        now = time.time()
        lapse = now - start
        print(f"\nGenerating sequences for {self.id} annotation object "
              f"took {round(lapse/60, 1)} minutes\n")

    def clear_sequences(self, just_hard=False, keep_proteins:bool=False):
        start = time.time()
        for o in self.atypical_features:
            o.clear_sequence(just_hard=just_hard)
        for genes in self.chrs.values():
            for g in genes.values():
                g.clear_sequence(just_hard=just_hard)
                for t in g.transcripts.values():
                    t.clear_sequence(just_hard=just_hard)
                    for c in t.CDSs.values():
                        c.clear_sequence(just_hard=just_hard, keep_proteins=keep_proteins)
        if not keep_proteins:
            self.contains_protein_sequences = False
        self.contains_CDS_sequences = False
        self.contains_all_sequences = False

        now = time.time()
        lapse = now - start
        print(f"Clearing sequences of {self.id} annotation object took "
              f"{round(lapse, 1)} seconds\n")

    def generate_promoters(self, genome:object, promoter_size:int=2000, promoter_type:str = "standard"):
        """
        promoter_type (str): Defines the reference point for the promoters.
            - standard (default): Promoter based on 'promoter_size' is generated upstream of the transcript's start site (TSS)
            - upstream_ATG : Promoter based on 'promoter_size' is generated upstream of the main CDS's start codon (ATG). If no CDS, falls back to standard.
            - standard_plus_up_to_ATG : Promoter based on 'promoter_size' is generated upstream of the transcript's start site (TSS) and any gene sequence up to the start codon (ATG) is also added. If no CDS, falls back to standard.
        """
        self.promoter_types = promoter_type
        self.promoter_size = promoter_size

        for genes in self.chrs.values():
            for g in genes.values():
                for t in g.transcripts.values():
                    t.generate_promoter(promoter_size, genome.scaffolds[t.ch].size, promoter_type)

    def find_motifs(self, query_genes:list, motif:str, motif_length, glistname, motifid, tfname, backlist:list=[], backlistname:str="", custom_path:str=""):
        # Check if stdout or stderr are redirected to files
        stdout_redirected = not sys.stdout.isatty()
        stderr_redirected = not sys.stderr.isatty()

        # Disable tqdm if stdout or stderr are redirected
        if stdout_redirected or stderr_redirected:
            disable = True
        else:
            disable = False

        bin_division = 30
        bins_genome_division = 30
        random_ids = self.return_random_gene_ids(len(query_genes), to_avoid=query_genes)
        if backlist == []:
            total = (len(query_genes) * 2) + len(self.all_gene_ids.keys())
        else:
            total = (len(query_genes) * 2) + len(backlist)
        progress_bar = tqdm(total=total, disable=disable,
                                bar_format=(
                    f'\033[1;94;1mScanning {glistname} genes for {tfname} {motif} ({motifid}):\033[0m '
                    '{percentage:3.0f}%|'
                    f'\033[1;94;1m{{bar}}\033[0m| '
                    '{n}/{total} [{elapsed}<{remaining}]'))
        
        if custom_path == "":
            output_path = self.path + "tf_motifs/"
            output_file = output_path 
        else:
            output_file = custom_path
        if output_file[-1] != "/":
            output_file += "/"
        common_multifasta = self.path + "tf_motifs/"

        os.makedirs(common_multifasta, exist_ok=True)
        output_file += f"{tfname}/"
        os.makedirs(output_file, exist_ok=True)

        output_file += f"{tfname}_{motifid}"

        motif = motif.upper()
        promoter_length = 0

        for genes in self.chrs.values():
            for g in genes.values():
                for t in g.transcripts.values():
                    if t.main:
                        if hasattr(t, "promoter"):
                            if t.promoter.seq != "":
                                promoter_length = len(t.promoter.seq)
                                break
                break
            break
                    
        multifasta_out = ""
        # critical thing to understand here is that we are looking at how a motif
        # is oriented with regards to the TSS
        towards_occurrences = []
        against_occurrences = []
        interest_proportion = 0
        avg_motifs_interest = []
        for id in query_genes:
            progress_bar.update(1)
            ch = self.all_gene_ids[id]
            g = self.chrs[ch][id]
            for t in g.transcripts.values():
                if t.main:
                    p = t.promoter
                    multifasta_out += f">{g.id}_promoter\n{p.seq}\n"
                    occurrences_t = find_all_occurrences(motif, p.seq)
                    occurrences_a = find_all_occurrences(motif, reverse_complement(p.seq))
                    occurrence_count_total = len(occurrences_t) + len(occurrences_a)
                    if occurrence_count_total != 0:
                        avg_motifs_interest.append(occurrence_count_total)
                    if occurrences_t != [] or occurrences_a != []:
                        interest_proportion += 1
                    for m in occurrences_t:
                        towards_occurrences.append((m[0], m[1], p.start + m[0], p.start + m[1], m[2], "same", g.id, g.name, g.strand, g.ch))
                    for m in occurrences_a:
                        against_occurrences.append((m[0], m[1], p.end - m[0], p.end - m[1], m[2], "different", g.id, g.name, g.strand, g.ch))


        midpoints = []
        for o in towards_occurrences:
            midpoint = (o[0] + o[1]) // 2
            midpoint -= promoter_length
            midpoints.append(midpoint)

        for o in against_occurrences:
            midpoint = (o[0] + o[1]) // 2
            midpoint += 1
            midpoint = (midpoint * -1)
            midpoints.append(midpoint)
        
        if backlist == []:
            f_out = open(f"{common_multifasta}{glistname}_{promoter_length/1000}kb.fasta", "w", encoding="utf-8")
            f_out.write(multifasta_out)
            f_out.close()

        all_occurrences = towards_occurrences + against_occurrences
        df = pd.DataFrame(all_occurrences, columns=["start", "end", "genomic_start", "genomic_end", "sequence", "orientation with respect to gene", "gene_id", "gene_name", "gene_strand", "chromosome"])
        if backlist == []:
            df.to_csv(f"{output_file}_{glistname}.csv", sep="\t")
        
        interest_count = len(midpoints)
        plt.hist(midpoints, bins=(promoter_length//bin_division), color='skyblue', edgecolor='skyblue')
        plt.grid(b=False)
        plt.title(f"{self.id} {tfname} {motifid} {glistname} histogram\npromoters with motif: ({interest_proportion}/{len(query_genes)})")
        plt.xlabel("promoter position")
        plt.ylabel(f"motif occurrence count (total: {interest_count})")
        plt.grid(True)
        if backlist == []:
            plt.savefig(f"{output_file}_{glistname}.pdf")
        plt.close()

        multifasta_out = ""
        # critical thing to understand here is that we are looking at how a motif
        # is oriented with regards to the TSS
        towards_occurrences = []
        against_occurrences = []
        avg_motifs_random = []
        random_proportion = 0
        for id in random_ids:
            progress_bar.update(1)
            ch = self.all_gene_ids[id]
            g = self.chrs[ch][id]
            for t in g.transcripts.values():
                if t.main:
                    p = t.promoter
                    multifasta_out += f">{g.id}_promoter\n{p.seq}\n"
                    occurrences_t = find_all_occurrences(motif, p.seq)
                    occurrences_a = find_all_occurrences(motif, reverse_complement(p.seq))
                    if occurrence_count_total != 0:
                        avg_motifs_random.append(occurrence_count_total)
                    if occurrences_t != [] or occurrences_a != []:
                        random_proportion += 1
                    for m in occurrences_t:
                        towards_occurrences.append((m[0], m[1], p.start + m[0], p.start + m[1], m[2], "same", g.id, g.name, g.strand, g.ch))
                    for m in occurrences_a:
                        against_occurrences.append((m[0], m[1], p.end - m[0], p.end - m[1], m[2], "different", g.id, g.name, g.strand, g.ch))

        midpoints = []
        for o in towards_occurrences:
            midpoint = (o[0] + o[1]) // 2
            midpoint -= promoter_length
            midpoints.append(midpoint)

        for o in against_occurrences:
            midpoint = (o[0] + o[1]) // 2
            midpoint += 1
            midpoint = (midpoint * -1)
            midpoints.append(midpoint)
        
        if backlist == []:
            f_out = open(f"{output_file}_{glistname}_random.fasta", "w", encoding="utf-8")
            f_out.write(multifasta_out)
            f_out.close()

        all_occurrences = towards_occurrences + against_occurrences
        df = pd.DataFrame(all_occurrences, columns=["start", "end", "genomic_start", "genomic_end", "sequence", "orientation with respect to gene", "gene_id", "gene_name", "gene_strand", "chromosome"])
        if backlist == []:
            df.to_csv(f"{output_file}_{glistname}_random.csv", sep="\t")

        random_count = len(midpoints)
        plt.hist(midpoints, bins=(promoter_length//bin_division), color='grey', edgecolor='grey')
        plt.grid(b=False)
        plt.title(f"{self.id} {tfname} {motifid} {glistname} random histogram\npromoters with motif: ({random_proportion}/{len(query_genes)})")
        plt.xlabel("promoter position")
        plt.ylabel(f"motif occurrence count (total: {random_count})")
        plt.grid(True)
        if backlist == []:
            plt.savefig(f"{output_file}_{glistname}_random.pdf")
        plt.close()

        # critical thing to understand here is that we are looking at how a motif
        # is oriented with regards to the TSS
        towards_occurrences = []
        against_occurrences = []
        avg_motifs_genomic = []
        genomic_proportion = 0
        if backlist == []:
            for id in self.all_gene_ids:
                progress_bar.update(1)
                ch = self.all_gene_ids[id]
                g = self.chrs[ch][id]
                for t in g.transcripts.values():
                    if t.main:
                        p = t.promoter
                        occurrences_t = find_all_occurrences(motif, p.seq)
                        occurrences_a = find_all_occurrences(motif, reverse_complement(p.seq))
                        occurrence_count_total = len(occurrences_t) + len(occurrences_a)
                        if occurrence_count_total != 0:
                            avg_motifs_genomic.append(occurrence_count_total)
                        if occurrences_t != [] or occurrences_a != []:
                            genomic_proportion += 1
                        for m in occurrences_t:
                            towards_occurrences.append((m[0], m[1], p.start + m[0], p.start + m[1], m[2], "same", g.id, g.name, g.strand, g.ch))
                        for m in occurrences_a:
                            against_occurrences.append((m[0], m[1], p.end - m[0], p.end - m[1], m[2], "different", g.id, g.name, g.strand, g.ch))

            midpoints = []
            for o in towards_occurrences:
                midpoint = (o[0] + o[1]) // 2
                midpoint -= promoter_length
                midpoints.append(midpoint)

            for o in against_occurrences:
                midpoint = (o[0] + o[1]) // 2
                midpoint += 1
                midpoint = (midpoint * -1)
                midpoints.append(midpoint)

            genomic_count = len(midpoints)
            plt.hist(midpoints, bins=(promoter_length//bins_genome_division), color='grey', edgecolor='grey')
            plt.grid(b=False)
            plt.title(f"{self.id} {tfname} {motifid} full genome histogram\npromoters with motif: ({genomic_proportion}/{len(self.all_gene_ids.keys())})")
            plt.xlabel("promoter position")
            plt.ylabel(f"motif occurrence count (total: {genomic_count})")
            plt.grid(True)
            plt.savefig(f"{output_file}_whole_genome.pdf")
            plt.close()
        
        else:
            for id in backlist:
                progress_bar.update(1)
                ch = self.all_gene_ids[id]
                g = self.chrs[ch][id]
                for t in g.transcripts.values():
                    if t.main:
                        p = t.promoter
                        occurrences_t = find_all_occurrences(motif, p.seq)
                        occurrences_a = find_all_occurrences(motif, reverse_complement(p.seq))
                        occurrence_count_total = len(occurrences_t) + len(occurrences_a)
                        if occurrence_count_total != 0:
                            avg_motifs_genomic.append(occurrence_count_total)
                        if occurrences_t != [] or occurrences_a != []:
                            genomic_proportion += 1
                        for m in occurrences_t:
                            towards_occurrences.append((m[0], m[1], p.start + m[0], p.start + m[1], m[2], "same", g.id, g.name, g.strand, g.ch))
                        for m in occurrences_a:
                            against_occurrences.append((m[0], m[1], p.end - m[0], p.end - m[1], m[2], "different", g.id, g.name, g.strand, g.ch))

            midpoints = []
            for o in towards_occurrences:
                midpoint = (o[0] + o[1]) // 2
                midpoint -= promoter_length
                midpoints.append(midpoint)

            for o in against_occurrences:
                midpoint = (o[0] + o[1]) // 2
                midpoint += 1
                midpoint = (midpoint * -1)
                midpoints.append(midpoint)

            genomic_count = len(midpoints)
            plt.hist(midpoints, bins=(promoter_length//bins_genome_division), color='grey', edgecolor='grey')
            plt.grid(b=False)
            plt.title(f"{self.id} {tfname} {motifid} {backlistname} as background histogram\npromoters with motif: ({genomic_proportion}/{len(backlist)})")
            plt.xlabel("promoter position")
            plt.ylabel(f"motif occurrence count (total: {genomic_count})")
            plt.grid(True)
            plt.savefig(f"{output_file}_{backlistname}_as_background.pdf")
            plt.close()

        progress_bar.close()

        # Counts of non-motif occurrences
        interest_non_count = (len(query_genes) * (int(promoter_length/motif_length)) * 2) - interest_count
        if backlist == []:
            genomic_non_count = (len(self.all_gene_ids.keys()) * (int(promoter_length/motif_length)) * 2) - genomic_count
        else:
            genomic_non_count = (len(backlist) * (int(promoter_length/motif_length)) * 2) - genomic_count
        interest_non_proportion = len(query_genes) - interest_proportion
        if backlist == []:
            genomic_non_proportion = len(self.all_gene_ids.keys()) - genomic_proportion
        else:
            genomic_non_proportion = len(backlist) - genomic_proportion

        odds_ratio_occurrences, p_value_occurrences = fisher_exact([[interest_count, genomic_count], 
                                                                    [interest_non_count, genomic_non_count]])

        odds_ratio_proportion, p_value_proportion = fisher_exact([[interest_proportion, genomic_proportion], 
                                                                  [interest_non_proportion, genomic_non_proportion]])

        promoter_percentage_interest = (interest_proportion / len(query_genes)) * 100
        if backlist == []:
            promoter_percentage_genome = (genomic_proportion / len(self.all_gene_ids.keys())) * 100
        else:
            promoter_percentage_genome = (genomic_proportion / len(backlist)) * 100

        return interest_count, genomic_count, p_value_occurrences, odds_ratio_occurrences, promoter_percentage_interest, promoter_percentage_genome, p_value_proportion, odds_ratio_proportion, avg_motifs_interest, avg_motifs_genomic, output_file

    def return_random_gene_ids(self, number:int=1, to_avoid:list=[], coding:bool=True):
        random_ids = []
        while len(random_ids) < number:
            r = random.choice(list(self.all_gene_ids.keys()))
            ch = self.all_gene_ids[r]
            if coding:
                if self.chrs[ch][r].coding and r not in random_ids and r not in to_avoid:
                    random_ids.append(r)
            elif r not in random_ids and r not in to_avoid:
                random_ids.append(r)

        return random_ids

    def export_all_features(self, feature_output:str="main", promoters:bool=True, verbose:bool=True, path:str="", most_specific_id_level="promoter"):
        """
        The "output" parameter can be both, main or all. This parameter only 
        affects promoter, transcript, CDS and protein sequences. If both is selected
        a "main features" file and and "all features" file will be produced.
        """

        feature_output_choices = ["main", "all", "both"]
        if feature_output not in feature_output_choices:
            raise ValueError(f"feature_output={feature_output} is not amongst the feature_output_choices={feature_output_choices} to export all features.")

        most_specific_id_level_choices = ["gene", "transcript", "CDS", "protein", "promoter"]

        if most_specific_id_level not in most_specific_id_level_choices:
            raise ValueError(f"most_specific_id_level={most_specific_id_level} is not amongst the most_specific_id_level_choices={most_specific_id_level_choices} to export proteins.")

        start = time.time()

        self.export_genes(verbose, path)

        if feature_output == "both":
            modes = [True, False]
        elif feature_output == "main":
            modes = [True]
        elif feature_output == "all":
            modes = [False]

        for b in modes:

            if most_specific_id_level == "promoter" or most_specific_id_level == "protein":
                self.export_proteins(b, verbose, path)
                self.export_CDSs(b, verbose, path)
                self.export_transcripts(b, verbose, path)
                if promoters:
                    self.export_promoters(b, verbose, path)

            elif most_specific_id_level == "CDS":
                self.export_proteins(b, verbose, path, used_id="CDS")
                self.export_CDSs(b, verbose, path)
                self.export_transcripts(b, verbose, path)
                if promoters:
                    self.export_promoters(b, verbose, path)

            elif most_specific_id_level == "transcript":
                self.export_proteins(b, verbose, path, used_id="transcript")
                self.export_CDSs(b, verbose, path, used_id="transcript")
                self.export_transcripts(b, verbose, path)
                if promoters:
                    self.export_promoters(b, verbose, path, used_id="transcript")

            elif most_specific_id_level == "gene":
                self.export_proteins(b, verbose, path, used_id="gene")
                self.export_CDSs(b, verbose, path, used_id="gene")
                self.export_transcripts(b, verbose, path, used_id="gene")
                if promoters:
                    self.export_promoters(b, verbose, path, used_id="gene")

        now = time.time()
        lapse = now - start
        print(f"Extracting {self.id} annotation features took "
              f"{round(lapse, 1)} seconds\n")
            
    def export_proteins(self, only_main:bool=True, verbose:bool=True, custom_path:str="", used_id:str="protein", unique_proteins_per_gene:bool=False):
        """
        Main proteins means only proteins obtained from the main CDSs of the
        main transcripts. This equates to one protein per gene.

        Verbose will include protein tag details and readthrough options, strand, chromosome, and coordinates.

        Proteins will be exported into fastas with their protein ids unless 
        CDS, transcript or gene has been selected as used_id. To avoid duplicate
        equal entries, when choosing gene or transcript only main proteins will
        be able to be output.

        valid_id_choices = ["gene", "transcript", "CDS", "protein"]
        """

        output_file = Path(custom_path or self.path) / "features"
        output_file.mkdir(parents=True, exist_ok=True)
        output_file = str(output_file) + "/"

        output_file += self.id
        output_file += self.feature_suffix
        output_file += "_proteins"

        out = ""

        only_cds_main = only_main

        if used_id == "gene":
            only_main = True
            only_cds_main = True
            output_file += "_g_id_main"
        else:
            if used_id == "transcript":
                only_cds_main = True
                output_file += "_t_id"
            elif used_id == "CDS":
                output_file += "_c_id"
            elif used_id == "protein":
                output_file += "_p_id"

            if only_main:
                output_file += "_main"
            else:
                output_file += "_all"
                if unique_proteins_per_gene:
                    output_file += "_unique_per_gene"

        if verbose:
            output_file += "_coordinates"
            
        output_file += ".fasta"
        
        valid_id_choices = ["gene", "transcript", "CDS", "protein"]
        if used_id not in valid_id_choices:
            raise ValueError(f"used_id={used_id} is not amongst the valid_id_choices={valid_id_choices} to export proteins.")
        
        for genes in self.chrs.values():
            for g in genes.values():
                temp_cs = []
                for t in g.transcripts.values():
                    if only_main:
                        if t.main:
                            for c in t.CDSs.values():
                                if c.seq != "":
                                    if only_cds_main:
                                        if c.main:
                                            temp_cs.append(c)
                                    else:
                                        temp_cs.append(c)
                    else:
                        for c in t.CDSs.values():
                            if c.seq != "":
                                if only_cds_main:
                                    if c.main:
                                        temp_cs.append(c)
                                else:
                                    temp_cs.append(c)

                if not unique_proteins_per_gene:
                    final_cs = temp_cs.copy()

                else:
                    final_cs = []
                    if len(temp_cs) > 0:
                        final_cs.append(temp_cs[0])

                    for i, c1 in enumerate(temp_cs):
                        if i > 0:
                            add = True
                            for c2 in final_cs:
                                if c1.equal_segments(c2):
                                    add = False
                            if add:
                                final_cs.append(c1)

                for c in final_cs:

                    if used_id == "protein":
                        out += f">{c.protein.id}"
                    elif used_id == "CDS":
                        out += f">{c.id}"
                    elif used_id == "transcript":
                        out += f">{t.id}"
                    elif used_id == "gene":
                        out += f">{g.id}"

                    if c.protein.summary_tag and verbose:
                        out += f"|{c.protein.summary_tag}"
                    if verbose:
                        out += f"|readthrough:{c.protein.readthrough}|{c.strand}|{c.ch}|{c.start}:{c.end}"

                    out += f"\n{c.protein.seq}\n"        
                     
        if out != "":
            f_out = open(output_file, "w", encoding="utf-8")
            f_out.write(out)
            f_out.close()
        else:
            print(f"Warning: Run self.generate_sequences(genome) on {self.id}")

    def export_unique_proteins(self, genome:object=None, custom_path:str=""):
        start = time.time()
        # Check if stdout or stderr are redirected to files
        stdout_redirected = not sys.stdout.isatty()
        stderr_redirected = not sys.stderr.isatty()

        # Disable tqdm if stdout or stderr are redirected
        if stdout_redirected or stderr_redirected:
            disable = True
        else:
            disable = False
        
        if not self.contains_protein_sequences:
            if genome == None:
                print(f"You forgot to provide the genome for {self.id} and no sequences exist for CDSs")
            else:
                self.generate_sequences(genome)
                self.export_unique_proteins(custom_path=custom_path)
        else:
            output_file = Path(custom_path or self.path) / "features"
            output_file.mkdir(parents=True, exist_ok=True)
            output_file = str(output_file) + "/"
            output_file += f"{self.id}{self.feature_suffix}_unique_proteins.fasta"
            out = ""
            all_protein_seqs = {}
            self.all_protein_ids = {}
            for chrom, genes in self.chrs.items():
                for g in genes.values():
                    if g.coding:
                        for t in g.transcripts.values():
                            for c in t.CDSs.values():
                                if c.protein.seq != "":
                                    all_protein_seqs[c.protein.id] = c.protein.seq
                                    self.all_protein_ids[c.protein.id] = (chrom, g.id, t.id, c.id)

            progress_bar = tqdm(total=len(all_protein_seqs.keys()), disable=disable,
                            bar_format=(
                f'\033[1;91mDetermining and exporting unique {self.id} proteins:\033[0m '
                '{percentage:3.0f}%|'
                f'\033[1;91m{{bar}}\033[0m| '
                '{n}/{total} [{elapsed}<{remaining}]'))
            
            
            unique_sequences = {}
            self.protein_equivalences = {}

            for protein_id, sequence in all_protein_seqs.items():
                progress_bar.update(1)
                if sequence not in unique_sequences:
                    unique_sequences[sequence] = protein_id
                    self.protein_equivalences[protein_id] = []
                else:
                    first_protein_id = unique_sequences[sequence]
                    self.protein_equivalences[first_protein_id].append(protein_id)

            for sequence, protein_id in unique_sequences.items():
                out += f">{protein_id}\n{sequence}\n"

            f_out = open(output_file, "w", encoding="utf-8")
            f_out.write(out)
            f_out.close()

            progress_bar.close()

            now = time.time()
            lapse = now - start
            print(f"\nExporting unique {self.id} proteins took {round(lapse/60, 1)} minutes")

    def export_CDSs(self, only_main:bool=True, verbose:bool=True, custom_path:str="", used_id:str="CDS", unique_CDSs_per_gene:bool=False):
        """
        Main CDSs means only CDS sequence obtained from the main CDS of the
        main transcripts.

        Verbose will include strand, chromosome, and coordinates.

        CDSs will be exported into fastas with their CDS ids unless 
        transcript or gene has been selected as used_id. To avoid duplicate
        equal entries, when choosing gene or transcript only main CDSs will
        be able to be output.

        valid_id_choices = ["gene", "transcript", "CDS"]
        """

    
        output_file = Path(custom_path or self.path) / "features"
        output_file.mkdir(parents=True, exist_ok=True)
        output_file = str(output_file) + "/"

        output_file += self.id
        output_file += self.feature_suffix
        output_file += "_CDSs"

        out = ""

        only_cds_main = only_main

        if used_id == "gene":
            only_main = True
            only_cds_main = True
            output_file += "_g_id_main"
        else:
            if used_id == "transcript":
                only_cds_main = True
                output_file += "_t_id"
            elif used_id == "CDS":
                output_file += "_c_id"

            if only_main:
                output_file += "_main"
            else:
                output_file += "_all"
                if unique_CDSs_per_gene:
                    output_file += "_unique_per_gene"

        if verbose:
            output_file += "_coordinates"
            
        output_file += ".fasta"
        
        valid_id_choices = ["gene", "transcript", "CDS"]
        if used_id not in valid_id_choices:
            raise ValueError(f"used_id={used_id} is not amongst the valid_id_choices={valid_id_choices} to export CDSs.")

        for genes in self.chrs.values():
            for g in genes.values():
                temp_cs = []
                for t in g.transcripts.values():
                    if only_main:
                        if t.main:
                            for c in t.CDSs.values():
                                if c.seq != "":
                                    if only_cds_main:
                                        if c.main:
                                            temp_cs.append(c)
                                    else:
                                        temp_cs.append(c)
                    else:
                        for c in t.CDSs.values():
                            if c.seq != "":
                                if only_main:
                                    if c.main:
                                        temp_cs.append(c)
                                else:
                                    temp_cs.append(c)

                if not unique_CDSs_per_gene:
                    final_cs = temp_cs.copy()
                else:
                    final_cs = []

                    if len(temp_cs) > 0:
                        final_cs.append(temp_cs[0])

                    for i, c1 in enumerate(temp_cs):
                        if i > 0:
                            add = True
                            for c2 in final_cs:
                                if c1.equal_segments(c2):
                                    add = False
                            if add:
                                final_cs.append(c1)

                for c in final_cs:

                    if used_id == "CDS":
                        out += f">{c.id}"
                    elif used_id == "transcript":
                        out += f">{t.id}"
                    elif used_id == "gene":
                        out += f">{g.id}"

                    if verbose:
                        out += f"|{c.strand}|{c.ch}|{c.start}:{c.end}"

                    out += f"\n{c.seq}\n"
                     
        if out != "":
            f_out = open(output_file, "w", encoding="utf-8")
            f_out.write(out)
            f_out.close()
        else:
            print(f"Warning: Run self.generate_sequences(genome) on {self.id}")

    def export_transcripts(self, only_main:bool=True, verbose:bool=True, custom_path:str="", used_id:str="transcript"):
        """
        Main means only main transcript sequences are exported.

        Verbose will include strand, chromosome, and coordinates.

        Transcripts will be exported into fastas with their transcript ids unless 
        gene has been selected as used_id. To avoid duplicate
        equal entries, when choosing gene only main transcripts will
        be able to be output.

        valid_id_choices = ["gene", "transcript"]
        """
        output_file = Path(custom_path or self.path) / "features"
        output_file.mkdir(parents=True, exist_ok=True)
        output_file = str(output_file) + "/"
        output_file += self.id
        output_file += self.feature_suffix
        output_file += "_transcripts"

        out = ""

        if used_id == "gene":
            only_main = True
            output_file += "_g_id_main"
        elif used_id == "transcript":
            output_file += "_t_id"
            if only_main:
                output_file += "_main"
            else:
                output_file += "_all"

        if verbose:
            output_file += "_coordinates"
            
        output_file += ".fasta"

        valid_id_choices = ["gene", "transcript"]
        if used_id not in valid_id_choices:
            raise ValueError(f"used_id={used_id} is not amongst the valid_id_choices={valid_id_choices} to export transcripts.")
        
        for genes in self.chrs.values():
            for g in genes.values():
                for t in g.transcripts.values():
                    if t.seq != "":
                        if only_main and not t.main:
                            continue

                        if used_id == "transcript":    
                            out += f">{t.id}"
                        elif used_id == "gene":
                            out += f">{g.id}"

                        if verbose:
                            out += f"|{t.strand}|{t.ch}|{t.start}:{t.end}"
                        out += f"\n{t.seq}\n"

        if out != "":
            f_out = open(output_file, "w", encoding="utf-8")
            f_out.write(out)
            f_out.close()
        else:
            print(f"Warning: Run self.generate_sequences(genome) on {self.id}")

    def export_genes(self, verbose:bool=True, custom_path:str=""):
        output_file = Path(custom_path or self.path) / "features"
        output_file.mkdir(parents=True, exist_ok=True)
        output_file = str(output_file) + "/"
        output_file += self.id
        output_file += self.feature_suffix
        output_file += "_genes"
        if verbose:
            output_file += "_coordinates"
        output_file += ".fasta"
        out = ""

        for genes in self.chrs.values():
            for g in genes.values():
                if g.seq != "":
                    out += f">{g.id}"
                    if verbose:
                        out += f"|{g.strand}|{g.ch}|{g.start}:{g.end}"
                    out += f"\n{g.seq}\n"
        if out != "":
            f_out = open(output_file, "w", encoding="utf-8")
            f_out.write(out)
            f_out.close()
        else:
            print(f"Warning: Run self.generate_sequences(genome) on {self.id}")

    def export_promoters(self, only_main:bool=True, verbose:bool=True, custom_path:str="", used_id:str="promoter"):
        """

        Verbose will include promoter type, strand, chromosome, and coordinates.

        """
        output_file = Path(custom_path or self.path) / "features"
        output_file.mkdir(parents=True, exist_ok=True)
        output_file = str(output_file) + "/"
        output_file += self.id
        output_file += self.feature_suffix
        output_file += "_promoters"

        out = ""

        if used_id == "gene":
            only_main = True
            output_file += "_g_id_main"
        else:
            if used_id == "transcript":
                output_file += "_t_id"
            if used_id == "promoter":
                output_file += "_prom_id"
            if only_main:
                output_file += "_main"
            else:
                output_file += "_all"

        if verbose:
            output_file += "_coordinates"
            
        output_file += f"_{self.promoter_size}_{self.promoter_types}.fasta"

        valid_id_choices = ["gene", "transcript", "promoter"]

        if used_id not in valid_id_choices:
            raise ValueError(f"used_id={used_id} is not amongst the valid_id_choices={valid_id_choices} to export promoters.")

        for genes in self.chrs.values():
            for g in genes.values():
                for t in g.transcripts.values():
                    if only_main and not t.main:
                        continue

                    if hasattr(t, "promoter"):
                        if t.promoter.seq != "":

                            if used_id == "promoter":
                                out += f">{t.promoter.id}"
                            elif used_id == "transcript":
                                out += f">{t.id}"
                            elif used_id == "gene":
                                out += f">{g.id}"

                            if verbose:
                                out += f"|{t.promoter.type}|{t.strand}|{t.ch}|{t.promoter.start}:{t.promoter.end}"

                            out += f"\n{t.promoter.seq}\n"
                        else:
                            print(f"Warning: transcript {t.id} from annotation {self.id} has no promoter sequence.\n")
                    else:
                        print(f"Warning: transcript {t.id} from annotation {self.id} has no promoter.\n")

        if out != "":
            f_out = open(output_file, "w", encoding="utf-8")
            f_out.write(out)
            f_out.close()
        else:
            print(f"Warning: Run self.generate_promoters(genome) and self.generate_sequences(genome) on {self.id}")


    def combine_transcripts(self, genome:object, respect_non_coding:bool=False):
        for genes in self.chrs.values():
            for g in genes.values():
                g.combine_transcripts(genome, respect_non_coding=respect_non_coding)
        self.sorted = False
        self.update(rename_features=["transcript", "CDS", "exon", "UTR"])
        self.combined = True
        self.update_suffixes()

    def sort_genes(self, processes:int=2):
        print(f"\nSorting genes for {self.id}")
        # Check if stdout or stderr are redirected to files
        stdout_redirected = not sys.stdout.isatty()
        stderr_redirected = not sys.stderr.isatty()

        # Disable tqdm if stdout or stderr are redirected
        if stdout_redirected or stderr_redirected:
            disable = True
        else:
            disable = False
        progress_bar = tqdm(total=len(self.all_gene_ids.keys()), disable=disable,
                        bar_format=(
            f'\033[38;2;210;180;140m\033[1mSorting {self.id} genes:\033[0m '
            '{percentage:3.0f}%|'
            f'\033[38;2;210;180;140m{{bar}}\033[0m| '
            '{n}/{total} [{elapsed}<{remaining}]'))

        if processes > 1:
            print(f"Parallel mode chosen for {self.id}")
            with Pool(processes=processes) as pool:
                print(f"Parallel sorting started pool for {self.id}")
                for chrom, sorted_genes in pool.starmap(sort_and_update_genes, [(chrom, genes) for chrom, genes in self.chrs.items()]):
                    #print(f"Parallel sorting {chrom} genes for {self.id}")
                    self.chrs[chrom] = sorted_genes
                    progress_bar.update(len(sorted_genes))
        else:
            print(f"Sequential mode chosen for {self.id}")
            for chrom, genes in self.chrs.items():
                sorted_genes = sorted(genes.values())
                #print(f"Sequential sorting {chrom} genes for {self.id}")
                self.chrs[chrom] = {g.id: g.copy() for g in sorted_genes}
                progress_bar.update(len(sorted_genes))

        progress_bar.close()
        self.sorted = True
        print(f"Sorted genes for {self.id}")

    def define_synteny(self, original_annotation:object, sort_processes:int=2):
        print(f"\nDefining synteny for {self.id} annotation genes")
        start = time.time()
        if not self.sorted:
            self.sort_genes(processes=sort_processes)
        # defining synteny
        for genes in self.chrs.values():
            gene_list = list(genes.values())
            for n, g in enumerate(gene_list):
                g.synteny_order = n
                # This works even if only a single gene has been annotated
                # in a chromosome or scaffold
                if len(genes) == 1:
                    g.previous_gene = False
                    g.next_gene = False
                elif n == 0:
                    g.previous_gene = False
                    g.next_gene = gene_list[n+1].id
                elif n != (len(genes) - 1):
                    g.previous_gene = gene_list[n-1].id
                    g.next_gene = gene_list[n+1].id
                else:
                    g.previous_gene = gene_list[n-1].id
                    g.next_gene = False

        if self.liftoff:
            for genes in self.chrs.values():
                for g_id, g in genes.items():
                    # this extra bit is for extra liftoff copies
                    if g_id not in original_annotation.all_gene_ids:
                        g_id = "_".join(g_id.split("_")[:-1])
                        if g_id not in original_annotation.all_gene_ids:
                            continue

                    g.old_previous_gene = original_annotation.chrs[original_annotation.all_gene_ids[g_id]][g_id].previous_gene
                    g.old_next_gene = original_annotation.chrs[original_annotation.all_gene_ids[g_id]][g_id].next_gene                
                    g.old_synteny_order = original_annotation.chrs[original_annotation.all_gene_ids[g_id]][g_id].synteny_order

                    if g.old_previous_gene == g.previous_gene and g.old_next_gene == g.next_gene:
                        g.conserved_synteny = True
                    else: 
                        g.conserved_synteny = False
        now = time.time()
        lapse = now - start
        print(f"\nDefining synteny for {self.id} annotation genes took {round(lapse, 1)} seconds\n")

    def calculate_transcript_masking(self, hard_masked_genome:object):
        for genes in self.chrs.values():
            for g in genes.values():
                g.generate_hard_sequence(hard_masked_genome)
                for t in g.transcripts.values():
                    t.generate_hard_sequence(hard_masked_genome)
                    t.calculate_masking()
                    t.clear_sequence(just_hard=True)
                    for c in t.CDSs.values():
                        c.generate_hard_sequence(hard_masked_genome)
                        c.calculate_masking()
                        c.clear_sequence(just_hard=True)
        self.update()
    
    def calculate_gc_content(self):
        for genes in self.chrs.values():
            for g in genes.values():
                g.calculate_gc_content()
                for t in g.transcripts.values():
                    t.calculate_gc_content()
                    for c in t.CDSs.values():
                        c.calculate_gc_content()

    def update_stats(self, custom_path:str="", export:bool=False, genome:object=None, max_x:int=None):
        #print(f"\nUpdating stats for {self.id}")
        if not self.generated_all_sequences or not self.contains_protein_sequences:
            if genome != None:
                self.generate_sequences(genome)
                self.clear_sequences(keep_proteins=True)

        self.calculate_gc_content()

        if export:
            export_folder = Path(custom_path or self.path) / "out_stats"
            export_folder.mkdir(parents=True, exist_ok=True)
            export_folder = str(export_folder) + "/"

        to_tally = ["coding_genes", "noncoding_genes", "CDSs_without_stop", "CDSs_with_stop"]

        self.stats = {"mean_transcripts" : [], "mean_exons" : [], "mean_exon_size" : [], "mean_gene_size" : [], "mean_intron_size" : [], "mean_CDS_size" : [], "mean_UTR_size" : [], "mean_transcript_size" : [], "mean_five_prime_UTR_size" : [], "mean_three_prime_UTR_size" : []}

        if genome != None:
            self.stats["mean_protein_size"] = []

        for key in to_tally:
            self.stats[key] = []

        for ft in self.features:
            self.stats[ft] = 0

        self.stats["five_prime_UTRs"] = 0
        self.stats["three_prime_UTRs"] = 0

        for ft in self.atypical_features:
            self.stats[ft.feature] = 0

        for ft in self.atypical_features:
            self.stats[ft.feature] += 1

        for genes in self.chrs.values():
            for g in genes.values():
                self.stats[g.feature] += 1
                self.stats["mean_transcripts"].append(len(g.transcripts))
                self.stats["mean_gene_size"].append(g.size)
                for t in g.transcripts.values():
                    self.stats[t.feature] += 1
                    if t.main:
                        if hasattr(t, "introns"):
                            for i in t.introns:
                                self.stats["mean_intron_size"].append(i.size)

                        if t.coding:
                            for c in t.CDSs.values():
                                self.stats[c.feature] += 1
                                if c.main:
                                    self.stats["mean_CDS_size"].append(c.size)
                                    if hasattr(c, "UTRs"):
                                        utr_5 = False
                                        utr_3 = False
                                        u_size = 0
                                        u5_size = 0
                                        u3_size = 0
                                        for u in c.UTRs:
                                            if u.prime == "3'":
                                                utr_3 = True
                                                u3_size += u.size
                                            else:
                                                utr_5 = True
                                                u5_size += u.size
                                            u_size += u.size
                                        if utr_5:
                                            self.stats["five_prime_UTRs"] += 1
                                        if utr_3:
                                            self.stats["three_prime_UTRs"] += 1
                                        self.stats["mean_UTR_size"].append(u_size)
                                        self.stats["mean_five_prime_UTR_size"].append(u5_size)
                                        self.stats["mean_three_prime_UTR_size"].append(u3_size)
                                    if genome != None:
                                        self.stats["mean_protein_size"].append(c.protein.size)
                            self.stats["coding_genes"].append(g.id)
                        else:
                            self.stats["noncoding_genes"].append(g.id)

                        for e in t.exons:
                            self.stats[e.feature] += 1
                            self.stats["mean_exon_size"].append(e.size)

                        self.stats["mean_exons"].append(len(t.exons))
                        
                        self.stats["mean_transcript_size"].append(t.size)

        self.stats["UTRs"] = self.stats["five_prime_UTRs"] + self.stats["three_prime_UTRs"]

        # anything with mean will be also plotted as distribution plots:
        if export:
            for key in self.stats:
                if "mean" in key:
                    tag = key.split("mean_")[1]
                    if tag[-1] != "s":
                        tag += "s"
                    barplot(self.stats[key], export_folder, f"{self.id}{self.feature_suffix}_{tag}", f"Distribution of {self.id} {tag}", max_x)   

        if genome != None:
            self.stats["CDSs_without_stop"] = []
            self.stats["CDSs_with_stop"] = []
            self.stats["intron_composition"] = set()
            intron_stats = {}
            for b in Intron.canonical_seqs:
                intron_stats[f"intron-exon boundary: {b}"] = 0
            intron_stats["other_intron_seqs"] = 0
            for genes in self.chrs.values():
                for g in genes.values():                    
                    for t in g.transcripts.values():
                        if t.main:
                            if t.coding:
                                for c in t.CDSs.values():
                                    if c.main:
                                        if c.protein != None:
                                            if not c.protein.end_stop:
                                                self.stats["CDSs_without_stop"].append(g.id)
                                            else:
                                                self.stats["CDSs_with_stop"].append(g.id)
                                            
                            for i in t.introns:
                                self.stats["intron_composition"].add(i.boundary)
                                if i.canonical:
                                    intron_stats[f"intron-exon boundary: {i.boundary}"] += 1
                                else:
                                    intron_stats["other_intron_seqs"] += 1
            self.stats["intron_composition"] = list(self.stats["intron_composition"])

            if export:
                labels = list(intron_stats.keys())
                mod_labels = []
                for l in labels:
                    if "other" in l:
                        mod_labels.append("other")
                    else:
                        mod_labels.append(l.split(": ")[1])

                values = list(intron_stats.values())
                pie_chart(mod_labels, values, export_folder, f"{self.id}{self.feature_suffix}_intron_composition", f"Intron composition of {self.id} annotation")
            self.stats.update(intron_stats)

        for key in self.stats:
            if "mean" in key:
                if len(self.stats[key]) > 0:
                    self.stats[key] = mean(self.stats[key])
                else:
                    self.stats[key] = 0
            #tallying
            elif key in to_tally:
                self.stats[key] = len(self.stats[key])

        if export:
            if genome != None:
                out_file = f"{self.id}{self.feature_suffix}_full_stats.csv"
            else:
                out_file = f"{self.id}{self.feature_suffix}_basic_stats.csv"

            warnings_df = pd.DataFrame(dict([(k, pd.Series(v)) for k, v in self.warnings.items()])).fillna('')
            error_df = pd.DataFrame(dict([(k, pd.Series(v)) for k, v in self.errors.items()])).fillna('')

            warnings_df.to_csv(f"{export_folder}{self.id}{self.feature_suffix}_warnings.csv", sep="\t", index=False)
            error_df.to_csv(f"{export_folder}{self.id}{self.feature_suffix}_errors.csv", sep="\t", index=False)

            f_out = open(f"{export_folder}{out_file}", "w", encoding="utf-8")
            f_out.write("")
            f_out.close()

            f_out = open(f"{export_folder}{out_file}", "a")
            x = -1
            for key, value in self.stats.items():
                x += 1
                value_temp = value
                if isinstance(value, list):
                    if len(value) > 200:
                        value_temp = value[:199]
                        value_temp.append("...")
                if x == 0:
                    f_out.write(f"{key}\t{value_temp}")
                else:
                    f_out.write(f"\n{key}\t{value_temp}")
            f_out.close()

        #print(f"\nUpdated stats for {self.id}")

    def homogenise_parents_for_shared_exons_utrs(self, extra_attributes:bool=False):

        for genes in self.chrs.values():
            for g in genes.values():
                for tid1, t1 in g.transcripts.items():
                    for e1 in t1.exons:
                        for tid2, t2 in g.transcripts.items():
                            if tid1 == tid2:
                                continue
                            for e2 in t2.exons:
                                if e1.almost_equal(e2):
                                    for p in e2.parents:
                                        if p not in e1.parents:
                                            e1.parents.append(p)
                        e1.parents.sort()

                for tid1, t1 in g.transcripts.items():
                    for cid1, c1 in t1.CDSs.items():
                        for u1 in c1.UTRs:
                            for tid2, t2 in g.transcripts.items():
                                for cid2, c2 in t2.CDSs.items():
                                    if cid1 == cid2 and tid1 == tid2:
                                        continue
                                    for u2 in c2.UTRs:
                                        if u1.almost_equal(u2):
                                            for p in u2.parents:
                                                if p not in u1.parents:
                                                    u1.parents.append(p)

                            u1.parents.sort()

        self.shared_exons = True
        self.shared_UTRs = True
        self.update_attributes(extra_attributes=extra_attributes)

    def single_parent_for_exons_utrs(self, extra_attributes:bool=False):
        for genes in self.chrs.values():
            for g in genes.values():
                for t in g.transcripts.values():
                    for e in t.exons:
                        e.parents = [t.id]
                    for c in t.CDSs.values():
                        for u in c.UTRs:
                            u.parents = [t.id]

        self.shared_exons = False
        self.shared_UTRs = False
        self.update_attributes(extra_attributes=extra_attributes)

    def detect_gene_overlaps(self, other:object=None, sort_processes:int=2, clear=True):
        """
        Detecting gene overlaps within the same annotation object or between
        annotation objects, provided they refer to the same genome.
        """
        start = time.time()
        # Check if stdout or stderr are redirected to files
        stdout_redirected = not sys.stdout.isatty()
        stderr_redirected = not sys.stderr.isatty()

        # Disable tqdm if stdout or stderr are redirected
        if stdout_redirected or stderr_redirected:
            disable = True
        else:
            disable = False

        if not self.sorted:
            self.sort_genes(processes=sort_processes)
        
        if other != None:
            if not other.sorted:
                other.sort_genes(processes=sort_processes)

        if clear:
            self.clear_overlaps()
            if other != None:
                other.clear_overlaps()

        if other != None:

            if self.genome == other.genome:

                if self.genome == None:
                    print(f"Warning: Make sure that both annotations that are being compared are associated to the same genome version. Otherwise the resulting coordinate overlaps will not be correct.")
                
                if other.name in self.overlapped_annotations or self.name in other.overlapped_annotations:
                    print(f"Overlaps between {self.id} and {other.id} "
                           "annotations have already been detected, please "
                           "run 'self.clear_overlaps()' if you want to "
                           "recalculate them")
                else:
                    start = time.time()
                    progress_bar = tqdm(total=len(self.all_gene_ids.keys()), disable=disable,
                                bar_format=(
                    f'\033[1;91mWorking out overlaps between {self.id} and {other.id} annotations:\033[0m '
                    '{percentage:3.0f}%|'
                    f'\033[1;91m{{bar}}\033[0m| '
                    '{n}/{total} [{elapsed}<{remaining}]'))

                    if other.name not in self.overlapped_annotations:
                        self.overlapped_annotations.append(other.name)
                    if self.name not in other.overlapped_annotations:
                        other.overlapped_annotations.append(self.name)
                    for chr, genes in self.chrs.items():
                        for g1 in genes.values():
                            progress_bar.update(1)
                            found_overlap = False
                            if chr in other.chrs:
                                for g2 in other.chrs[chr].values():
                                    overlapping, overlap_bp = overlap(g1, g2)
                                    if overlapping:
                                        found_overlap = True
                                    elif found_overlap and g1.end < g2.start:
                                        break
                                    else:
                                        continue
                                    if g1.strand == g2.strand:
                                        gene_orientation = True
                                    else:
                                        gene_orientation = False

                                    gene_query_percent = (overlap_bp / g1.size) * 100                  
                                    gene_target_percent = (overlap_bp / g2.size) * 100

                                    target_exons = False
                                    query_exons = False
                                    best_exon_overlap = 0
                                    exon_orientation = False
                                    overlapping = False
                                    for t1 in g1.transcripts.values():
                                        if t1.exons != []:
                                            query_exons = True
                                        for t2 in g2.transcripts.values():
                                            if t2.exons != []:
                                                target_exons = True
                                            if t1.strand == t2.strand:
                                                exon_orientation = True
                                            overlap_exon_temp = 0
                                            for e1 in t1.exons:
                                                for e2 in t2.exons:
                                                    overlap_temp, overlap_bp = overlap(e1, e2)
                                                    if overlap_temp:
                                                        overlap_exon_temp += overlap_bp
                                                        overlapping = True
                                            if overlap_exon_temp > best_exon_overlap:
                                                best_exon_overlap = overlap_exon_temp
                                                exon_query_size = t1.size
                                                exon_target_size = t2.size
                                    
                                    if target_exons and query_exons:
                                        exons_in_both = True
                                        if gene_orientation != exon_orientation:
                                            print(f"Warning: {self.id} query and {other.id} target have discrepancies in the orientation of gene and exons. Genes: {g1.id} and {g2.id}.")
                                        if overlapping:
                                            exon_query_percent = (best_exon_overlap / exon_query_size) * 100
                                            exon_target_percent = (best_exon_overlap / exon_target_size) * 100
                                        else:
                                            exon_query_percent = 0
                                            exon_target_percent = 0
                                    else:
                                        exons_in_both = False
                                        exon_orientation = None
                                        exon_query_percent = None
                                        exon_target_percent = None


                                    target_CDS = False
                                    query_CDS = False
                                    best_CDS_overlap = 0
                                    CDS_orientation = False
                                    overlapping = False
                                    for t1 in g1.transcripts.values():
                                        if t1.CDSs != {}:
                                            query_CDS = True
                                        for t2 in g2.transcripts.values():
                                            if t2.CDSs != {}:
                                                target_CDS = True
                                            if t1.strand == t2.strand:
                                                CDS_orientation = True
                                            for CDS1 in t1.CDSs.values():
                                                for CDS2 in t2.CDSs.values():
                                                    overlap_CDS_temp = 0
                                                    for c1 in CDS1.CDS_segments:
                                                        for c2 in CDS2.CDS_segments:
                                                            overlap_temp, overlap_bp = overlap(c1, c2)
                                                            if not overlap_temp:
                                                                continue
                                                            overlap_CDS_temp += overlap_bp
                                                            overlapping = True
                                                    if overlap_CDS_temp > best_CDS_overlap:
                                                        best_CDS_overlap = overlap_CDS_temp
                                                        CDS_query_size = CDS1.size
                                                        CDS_target_size = CDS2.size
                                                
                                    if target_CDS and query_CDS:
                                        CDSs_in_both = True
                                        if gene_orientation != CDS_orientation:
                                            print(f"Warning: {self.id} query and {other.id} target have discrepancies in the orientation of gene and CDS. Genes: {g1.id} and {g2.id}.")
                                        if overlapping:
                                            CDS_query_percent = (best_CDS_overlap / CDS_query_size) * 100
                                            CDS_target_percent = (best_CDS_overlap / CDS_target_size) * 100
                                        else:
                                            CDS_query_percent = 0
                                            CDS_target_percent = 0
                                    else:
                                        CDSs_in_both = False
                                        CDS_orientation = None
                                        CDS_query_percent = None
                                        CDS_target_percent = None


                                    protein_query_percent = None
                                    protein_target_percent = None
                                    if CDS_query_percent != None and CDS_query_percent != 0:
                                        if CDS_orientation:
                                            target_protein = False
                                            query_protein = False
                                            best_protein_overlap = 0
                                            overlapping = False
                                            for t1 in g1.transcripts.values():
                                                if t1.CDSs != {}:
                                                    query_protein = True
                                                for t2 in g2.transcripts.values():
                                                    if t2.CDSs != {}:
                                                        target_protein = True
                                                    for CDS1 in t1.CDSs.values():
                                                        for CDS2 in t2.CDSs.values():
                                                            overlap_protein_temp = 0
                                                            for c1 in CDS1.CDS_segments:
                                                                for c2 in CDS2.CDS_segments:
                                                                    overlap_temp, overlap_bp = overlap(c1, c2)
                                                                    if not overlap_temp:
                                                                        continue
                                                                    if c1.frame != c2.frame:
                                                                        continue
                                                                    
                                                                    overlap_protein_temp += overlap_bp
                                                                    overlapping = True
                                                            if overlap_protein_temp > best_protein_overlap:
                                                                best_protein_overlap = overlap_protein_temp
                                                                protein_query_size = CDS1.size
                                                                protein_target_size = CDS2.size
                                                        
                                            if target_protein and query_protein:
                                                if overlapping:
                                                    protein_query_percent = (best_protein_overlap / protein_query_size) * 100
                                                    protein_target_percent = (best_protein_overlap / protein_target_size) * 100
                                                else:
                                                    protein_query_percent = 0
                                                    protein_target_percent = 0

                                    g1.overlaps["other"].append(OverlapHit(g2.id, 
                                                                    other.name,
                                                                    gene_orientation,
                                                                    gene_query_percent,
                                                                    gene_target_percent,
                                                                    exons_in_both,
                                                                    exon_query_percent,
                                                                    exon_target_percent,
                                                                    CDSs_in_both,
                                                                    CDS_query_percent,
                                                                    CDS_target_percent,
                                                                    protein_query_percent,
                                                                    protein_target_percent,
                                                                    g2.conserved_synteny))

                                    g2.overlaps["other"].append(OverlapHit(g1.id,
                                                                    self.name,
                                                                    gene_orientation,
                                                                    gene_target_percent,
                                                                    gene_query_percent,
                                                                    exons_in_both,
                                                                    exon_target_percent,
                                                                    exon_query_percent,
                                                                    CDSs_in_both,
                                                                    CDS_target_percent,
                                                                    CDS_query_percent,
                                                                    protein_query_percent,
                                                                    protein_target_percent,
                                                                    g1.conserved_synteny))
                    self.add_aliases()
                    other.add_aliases()
                    now = time.time()
                    lapse = now - start
                    progress_bar.close()
                    print(f"\nDetecting overlaps between {other.id} and {self.id} annotations took {round(lapse/60, 1)} minutes")
            else:
                print(f"Did not generate overlaps between {other.id} and {self.id} annotations as they are associated to different genomes")

        else:
            if self.self_overlapping != []:
                print("There are already detected 'self' gene overlaps, please run 'self.clear_overlaps()' if you want to recalculate them")
            else:
                progress_bar = tqdm(total=len(self.all_gene_ids.keys()), disable=disable,
                            bar_format=(
                f'\033[1;91mWorking out overlaps within {self.id} annotation:\033[0m '
                '{percentage:3.0f}%|'
                f'\033[1;91m{{bar}}\033[0m| '
                '{n}/{total} [{elapsed}<{remaining}]'))

                # making sure self overlaps are not added twice
                start = time.time()
                self.self_overlapping = set(self.self_overlapping)
                for chr, genes in self.chrs.items():
                    gl = list(genes.keys())[1:]
                    for g1 in genes.values():
                        progress_bar.update(1)
                        found_overlap = False
                        for gl_id in gl:
                            g2 = genes[gl_id]
                            if g1.id == g2.id:
                                continue
                            overlapping, overlap_bp = overlap(g1, g2)

                            if overlapping:
                                self.self_overlapping.add(g1.id)
                                self.self_overlapping.add(g2.id)
                                found_overlap = True

                            elif found_overlap and g1.end < g2.start:
                                break
                            else:
                                continue

                            if g1.strand == g2.strand:
                                gene_orientation = True
                            else:
                                gene_orientation = False

                            gene_query_percent = (overlap_bp / g1.size) * 100                  
                            gene_target_percent = (overlap_bp / g2.size) * 100

                            target_exons = False
                            query_exons = False
                            best_exon_overlap = 0
                            exon_orientation = False
                            overlapping = False
                            for t1 in g1.transcripts.values():
                                if t1.exons != []:
                                    query_exons = True
                                for t2 in g2.transcripts.values():
                                    if t2.exons != []:
                                        target_exons = True
                                    if t1.strand == t2.strand:
                                        exon_orientation = True
                                    overlap_exon_temp = 0
                                    for e1 in t1.exons:
                                        for e2 in t2.exons:
                                            overlap_temp, overlap_bp = overlap(e1, e2)
                                            if overlap_temp:
                                                overlap_exon_temp += overlap_bp
                                                overlapping = True
                                    if overlap_exon_temp > best_exon_overlap:
                                        best_exon_overlap = overlap_exon_temp
                                        exon_query_size = t1.size
                                        exon_target_size = t2.size
                            
                            if target_exons and query_exons:
                                exons_in_both = True
                                if gene_orientation != exon_orientation:
                                    print(f"Warning: {self.id} query and target have discrepancies in the orientation of gene and exons. Genes: {g1.id} and {g2.id}")
                                if overlapping:
                                    exon_query_percent = (best_exon_overlap / exon_query_size) * 100
                                    exon_target_percent = (best_exon_overlap / exon_target_size) * 100
                                else:
                                    exon_query_percent = 0
                                    exon_target_percent = 0
                            else:
                                exons_in_both = False
                                exon_orientation = None
                                exon_query_percent = None
                                exon_target_percent = None

                            target_CDS = False
                            query_CDS = False
                            best_CDS_overlap = 0
                            CDS_orientation = False
                            overlapping = False
                            for t1 in g1.transcripts.values():
                                if t1.CDSs != {}:
                                    query_CDS = True
                                for t2 in g2.transcripts.values():
                                    if t2.CDSs != {}:
                                        target_CDS = True
                                    if t1.strand == t2.strand:
                                        CDS_orientation = True
                                    for CDS1 in t1.CDSs.values():
                                        for CDS2 in t2.CDSs.values():
                                            overlap_CDS_temp = 0
                                            for c1 in CDS1.CDS_segments:
                                                for c2 in CDS2.CDS_segments:
                                                    overlap_temp, overlap_bp = overlap(c1, c2)
                                                    if not overlap_temp:
                                                        continue
                                                    overlap_CDS_temp += overlap_bp
                                                    overlapping = True
                                            if overlap_CDS_temp > best_CDS_overlap:
                                                best_CDS_overlap = overlap_CDS_temp
                                                CDS_query_size = CDS1.size
                                                CDS_target_size = CDS2.size
                                        
                            if target_CDS and query_CDS:
                                CDSs_in_both = True
                                if gene_orientation != CDS_orientation:
                                    print(f"Error: {self.id} query and target have discrepancies in the orientation of gene and CDS. Genes: {g1.id} and {g2.id}. DO NOT CONTINUE! -> fix the problem!")
                                if overlapping:
                                    CDS_query_percent = (best_CDS_overlap / CDS_query_size) * 100
                                    CDS_target_percent = (best_CDS_overlap / CDS_target_size) * 100
                                else:
                                    CDS_query_percent = 0
                                    CDS_target_percent = 0
                            else:
                                CDSs_in_both = False
                                CDS_orientation = None
                                CDS_query_percent = None
                                CDS_target_percent = None

                            if CDSs_in_both:
                                protein_query_percent = 0
                                protein_target_percent = 0
                                if CDS_query_percent != None and CDS_query_percent != 0:
                                    if CDS_orientation:
                                        target_protein = False
                                        query_protein = False
                                        best_protein_overlap = 0
                                        overlapping = False
                                        for t1 in g1.transcripts.values():
                                            if t1.CDSs != {}:
                                                query_protein = True
                                            for t2 in g2.transcripts.values():
                                                if t2.CDSs != {}:
                                                    target_protein = True
                                                for CDS1 in t1.CDSs.values():
                                                    for CDS2 in t2.CDSs.values():
                                                        overlap_protein_temp = 0
                                                        for c1 in CDS1.CDS_segments:
                                                            for c2 in CDS2.CDS_segments:
                                                                overlap_temp, overlap_bp = overlap(c1, c2)
                                                                if not overlap_temp:
                                                                    continue
                                                                if c1.frame != c2.frame:
                                                                    continue
                                                                
                                                                overlap_protein_temp += overlap_bp
                                                                overlapping = True
                                                        if overlap_protein_temp > best_protein_overlap:
                                                            best_protein_overlap = overlap_protein_temp
                                                            protein_query_size = CDS1.size
                                                            protein_target_size = CDS2.size
                                                    
                                        if target_protein and query_protein:
                                            if overlapping:
                                                protein_query_percent = (best_protein_overlap / protein_query_size) * 100
                                                protein_target_percent = (best_protein_overlap / protein_target_size) * 100
                            else:

                                protein_query_percent = None
                                protein_target_percent = None

                            g1.overlaps["self"].append(OverlapHit(g2.id, self.name,
                                                                gene_orientation,
                                                                gene_query_percent,
                                                                gene_target_percent,
                                                                exons_in_both,
                                                                exon_query_percent,
                                                                exon_target_percent,
                                                                CDSs_in_both,
                                                                CDS_query_percent,
                                                                CDS_target_percent,
                                                                protein_query_percent,
                                                                protein_target_percent,
                                                                g2.conserved_synteny))

                            g2.overlaps["self"].append(OverlapHit(g1.id, self.name,
                                                                gene_orientation,
                                                                gene_target_percent,
                                                                gene_query_percent,
                                                                exons_in_both,
                                                                exon_target_percent,
                                                                exon_query_percent,
                                                                CDSs_in_both,
                                                                CDS_target_percent,
                                                                CDS_query_percent,
                                                                protein_query_percent,
                                                                protein_target_percent,
                                                                g1.conserved_synteny))
                        try:
                            gl.remove(g1.id)
                        except:
                            pass

                self.self_overlapping = list(self.self_overlapping)
                progress_bar.close()
                now = time.time()
                lapse = now - start
                print(f"\nDetecting gene overlaps within the {self.id} annotation took {round(lapse/60, 1)} minutes\n")
                print(f"\nThere are {len(self.self_overlapping)} genes overlapping with other genes in {self.id} annotation\n")
                self.add_qualitative_info_to_overlaps()

    def overlaps_as_networks(self, self_mode:bool=True):
        self.overlap_networks = {}
        for chr, genes in self.chrs.items():
            G = nx.Graph()
            for g in genes.values():
                if self_mode:
                    overlaps = g.overlaps["self"]
                else:
                    overlaps = g.overlaps["other"]
                for o in overlaps:
                    G.add_edge(g.id, o.id)
            self.overlap_networks[chr] = list(nx.connected_components(G))

    def alternative_remove_redundancy(self):
        nodes = self.overlap_networks[chr][0].nodes()
        print("Nodes in the graph:")
        for node in nodes:
            print(node)

        # Find articulation points (connector nodes)
        connector_nodes = list(nx.articulation_points(self.overlap_networks[chr][0]))

        # Remove connector nodes from the graph
        for node in connector_nodes:
            self.overlap_networks[chr][0].remove_node(node)

    def add_aliases(self, overlap_threshold:int=6):
        for genes in self.chrs.values():
            for g in genes.values():
                for name, hits in g.overlaps.items():
                    if name == "other":
                        for hit in hits:
                            if hit.score >= overlap_threshold:
                                if hit.id not in g.aliases:
                                    g.aliases.append(hit.id)

    def export_equivalences(self, custom_path:str="", overlap_threshold:int=6, verbose:bool=True, synteny:bool=False, return_df:bool=True, NAs:bool=True, export_csv:bool=False, export_self:bool=False, output_file:str=""):
        start = time.time()
        if export_self:
            export = "self"
            export_tag = "self_"
        else:
            export = "other"
            export_tag = ""

        tag = f"{export_tag}{self.id}{self.feature_suffix}_overlap_t{overlap_threshold}"
        
        export_folder = Path(custom_path or self.path) / "overlaps"
        export_folder.mkdir(parents=True, exist_ok=True)
        export_folder = str(export_folder) + "/"

        correct_order = ["gene_id_A", "gene_id_B", "gene_id_A_synteny_conserved", "gene_id_B_synteny_conserved", "same_strand", "min_gene_percent", "min_exon_percent", "min_CDS_percent", "gene_id_A_origin", "gene_id_B_origin", "overlap_score"]

        rows = []

        for genes in self.chrs.values():
            for g in genes.values():
                for name, hits in g.overlaps.items():
                    if name == export:
                        for hit in hits:
                            if hit.score < overlap_threshold:
                                continue

                            row = {
                                "gene_id_A": g.id,
                                "gene_id_B": hit.id,
                                "gene_id_A_origin": self.name,
                                "gene_id_B_origin": hit.origin,
                                "overlap_score": hit.score,
                            }

                            if synteny:
                                row["gene_id_A_synteny_conserved"] = g.conserved_synteny if self.liftoff else pd.NA
                                row["gene_id_B_synteny_conserved"] = hit.target_synteny_conserved

                            if verbose:
                                row["same_strand"] = hit.orientation
                                row["min_gene_percent"] = hit.min_gene_percent
                                row["min_exon_percent"] = hit.min_exon_percent
                                row["min_CDS_percent"] = hit.min_CDS_percent

                            rows.append(row)

        eq_df = pd.DataFrame(rows)

        if export == "self":
            eq_df["sorted_id_pair"] = eq_df.apply(lambda row: tuple(sorted([row["gene_id_A"], row["gene_id_B"]])), axis=1)
            eq_df = eq_df.drop_duplicates(subset="sorted_id_pair").drop(columns="sorted_id_pair")
            eq_df.drop(inplace=True, columns=["gene_id_A_origin", "gene_id_B_origin"])

        else:
<<<<<<< HEAD
            eq_df["sorted_id_pair"] = eq_df.apply(lambda row: tuple(sorted([f"{row['gene_id_A']}_{row['gene_id_A_origin']}", f"{row['gene_id_B']}_{row['gene_id_B_origin']}"])), axis=1)
=======
            eq_df["sorted_id_pair"] = eq_df.apply(lambda row: tuple(sorted([f'{row["gene_id_A"]}_{row["gene_id_A_origin"]}', f'{row["gene_id_B"]}_{row["gene_id_B_origin"]}'])), axis=1)
>>>>>>> cd80bf79
            eq_df = eq_df.drop_duplicates(subset="sorted_id_pair").drop(columns="sorted_id_pair")

        if NAs:
            tag += "_gene_id_A_NAs"
            if export == "self":
                overlapping_genes = set(pd.concat([eq_df["gene_id_A"], eq_df["gene_id_B"]]).dropna())
            else:
                overlapping_genes = set(eq_df["gene_id_A"].dropna())

            na_rows = []

            if export == "self":

                for genes in self.chrs.values():
                    for g in genes.values():
                        if g.id not in overlapping_genes:
                            na_rows.append({
                                "gene_id_A": g.id,
                                "overlap_score": 0
                            })

                if synteny:
                    if g_id not in overlapping_genes:
                        na_rows.append({
                            "gene_id_A": g_id
                        })

            else:

                for genes in self.chrs.values():
                    for g in genes.values():
                        if g.id not in overlapping_genes:
                            na_rows.append({
                                "gene_id_A": g.id,
                                "gene_id_A_origin": self.name,
                                "overlap_score": 0
                            })

                if synteny:
                    for g_id in self.unmapped:
                        na_rows.append({
                            "gene_id_A": g_id,
                            "gene_id_A_origin": self.name
                        })

            # Combine with the original df
            if na_rows:
                eq_df = pd.concat([eq_df, pd.DataFrame(na_rows)], ignore_index=True)

        eq_df = eq_df[[col for col in correct_order if col in eq_df.columns]]

        if synteny:
            column_sort_order = ["gene_id_A_origin", "gene_id_B_origin", "overlap_score", "gene_id_A_synteny_conserved", "gene_id_B_synteny_conserved", "gene_id_A", "gene_id_B"]
            ascending = [True, True, False, False, False, True, True]
        elif export == "self":
            column_sort_order = ["overlap_score", "gene_id_A", "gene_id_B"]
            ascending = [False, True, True]
        else:
            column_sort_order = ["gene_id_A_origin", "gene_id_B_origin", "overlap_score", "gene_id_A", "gene_id_B"]
            ascending = [True, True, False, True, True]            

        eq_df.sort_values(by=column_sort_order, ascending=ascending, inplace=True)
        eq_df.reset_index(drop=True, inplace=True)
        
        if export_csv:
            if output_file:
                export_path = f"{export_folder}{output_file}"
            else:
                export_path = f"{export_folder}{tag}.csv"

            eq_df.to_csv(export_path, sep="\t", index=False, na_rep="NA")

            now = time.time()
            lapse = now - start
            if export == "self":
                print(f"\nExporting {self.id} self overlaps took {round(lapse/60, 1)} minutes")
            else:
                print(f"\nExporting {self.id} overlaps to the following annotation(s) '{self.overlapped_annotations}' took {round(lapse/60, 1)} minutes")
        
        if return_df:
            return eq_df
                  
    def clear_overlaps(self, keep_self=False, keep_other=False):
        if not keep_self:
            self.self_overlapping = []
            for genes in self.chrs.values():
                for g in genes.values():
                    g.overlaps["self"] = []
        if not keep_other:
            self.overlapped_annotations = []
            for genes in self.chrs.values():
                for g in genes.values():
                    g.overlaps["other"] = []
    
    def clear_aliases(self):
        for genes in self.chrs.values():
            for g in genes.values():
                g.aliases = []

    def export_lengths(self, just_genes:bool=True, custom_path:str=""):
        """
        Exports gene lengths as total exon length of main transcript.
        """
        out = ""

        export_folder = Path(custom_path or self.path) / "gene_lengths"
        export_folder.mkdir(parents=True, exist_ok=True)
        export_folder = str(export_folder) + "/"

        if not just_genes:
            for genes in self.chrs.values():
                for g in genes.values():
                    for t in g.transcripts.values():
                        if t.main:
                            out += f"{g.id}\t{t.size}\n"
            tag = f"{self.id}{self.feature_suffix}_gene_lengths_all.tsv"
        else:
            for genes in self.chrs.values():
                for g in genes.values():
                    if not g.pseudogene and not g.transposable:
                        for t in g.transcripts.values():
                            if t.main:
                                out += f"{g.id}\t{t.size}\n"
            tag = f"{self.id}{self.feature_suffix}_gene_lengths.tsv"
        f_out = open(f"{export_folder}{tag}", "w", encoding="utf-8")
        f_out.write(out)
        f_out.close()

    def export_coordinates(self, custom_path:str="", lengths:bool=False):
        """
        Exports gene coordinates.
        """
        if lengths:
            out = "gene_id\tchromosome\tgene_start\tgene_end\tgene_length\n"
        else:
            out = "gene_id\tchromosome\tgene_start\tgene_end\n"

        export_folder = Path(custom_path or self.path) / "gene_coordinates"
        export_folder.mkdir(parents=True, exist_ok=True)
        export_folder = str(export_folder) + "/"

        if lengths:
            for chrom, genes in self.chrs.items():
                for g in genes.values():
                    out += f"{g.id}\t{chrom}\t{g.start}\t{g.end}\t{g.size}\n"    
        else:
            for chrom, genes in self.chrs.items():
                for g in genes.values():
                    out += f"{g.id}\t{chrom}\t{g.start}\t{g.end}\n"
        if self.dapmod:
            tag = f"{self.id}{self.feature_suffix}_gene_coordinates_dapmod.tsv"
        else:
            tag = f"{self.id}{self.feature_suffix}_gene_coordinates.tsv"
        f_out = open(f"{export_folder}{tag}", "w", encoding="utf-8")
        f_out.write(out)
        f_out.close()

    def CDS_to_CDS_segment_ids(self, extra_attributes:bool=False):
        for genes in self.chrs.values():
            for g in genes.values():
                for t in g.transcripts.values():
                    for j, c in enumerate(t.CDSs.values()):
                        for x, cs in enumerate(c.CDS_segments):
                            if j == 0:
                                cs.id = f"{t.id}_CDS{x+1}"
                            else:
                                cs.id = f"{t.id}_CDS{j}{x+1}"

        self.update_attributes(extra_attributes=extra_attributes)

    def export_gff(self, custom_path:str="", tag:str=".gff3", skip_atypical_fts:bool=True, main_only:bool=False, UTRs:bool=False, just_genes:bool=False, no_1bp_features:bool=False, repeat_exons_utrs:bool=False):

        # Check if stdout or stderr are redirected to files
        stdout_redirected = not sys.stdout.isatty()
        stderr_redirected = not sys.stderr.isatty()

        # Disable tqdm if stdout or stderr are redirected
        if stdout_redirected or stderr_redirected:
            disable = True
        else:
            disable = False

        progress_bar = tqdm(total=len(self.all_gene_ids.keys()), disable=disable,
                                bar_format=(
                    f'\033[38;2;46;204;113m\033[1mExporting gff for {self.id} annotation:\033[0m '
                    '{percentage:3.0f}%|'
                    f'\033[38;2;46;204;113m{{bar}}\033[0m| '
                    '{n}/{total} [{elapsed}<{remaining}]'))

        out = ""

        export_folder = Path(custom_path or self.path) / "out_gffs"
        export_folder.mkdir(parents=True, exist_ok=True)
        export_folder = str(export_folder) + "/"

        if self.clean or self.dapmod:
            out += "##gff-version 3\n"
        else:
            out += self.gff_header

        if repeat_exons_utrs:
            self.single_parent_for_exons_utrs()

        for genes in self.chrs.values():
            progress_bar.update(len(genes))
            for x, g in enumerate(genes.values()):
                
                if just_genes:
                    continue
                
                if no_1bp_features:
                    gene_1bp_feature = False
                    for t in g.transcripts.values():
                        for e in t.exons:
                            if e.size == 1:
                                gene_1bp_feature = True
                        for c in t.CDSs.values():
                            for cs in c.CDS_segments:
                                if cs.size == 1:
                                    gene_1bp_feature = True
                            for u in c.UTRs:
                                if u.size == 1:
                                    gene_1bp_feature = True

                    if gene_1bp_feature:
                        continue

                out += g.print_gff()

                if repeat_exons_utrs:
                    for t in g.transcripts.values():
                        if main_only:
                            if not t.main:
                                continue
                        out += t.print_gff()
                        for e in t.exons:
                            out += e.print_gff()

                        for c in t.CDSs.values():
                            if main_only:
                                if not c.main:
                                    continue
                            for c_seg in c.CDS_segments:
                                out += c_seg.print_gff()

                            if UTRs:
                                if hasattr(c, "UTRs"):
                                    for u in c.UTRs:
                                        out += u.print_gff()

                else:
                            
                    for t in g.transcripts.values():
                        if main_only:
                            if not t.main:
                                continue
                        out += t.print_gff()

                    exons = []
                    for t in g.transcripts.values():
                        for e in t.exons:
                            add = True
                            for ts in exons:
                                if e.almost_equal(ts):
                                    add = False
                            if add:
                                exons.append(e)

                    exons.sort()

                    for e in exons:
                        out += e.print_gff()

                    for t in g.transcripts.values():
                        for c in t.CDSs.values():
                            if main_only:
                                if not c.main:
                                    continue
                            for c_seg in c.CDS_segments:
                                out += c_seg.print_gff()

                    utrs = []
                    for t in g.transcripts.values():
                        for c in t.CDSs.values():
                            if main_only:
                                continue
                            if UTRs:
                                if hasattr(c, "UTRs"):
                                    for u in c.UTRs:
                                        add = True
                                        for ts in utrs:
                                            if u == ts:
                                                add = False
                                        if add:
                                            utrs.append(u)
                    utrs.sort()
                    for u in utrs:
                        out += u.print_gff()

                if x < (len(genes) - 1):
                    out += "###\n"

        progress_bar.close()

        if not skip_atypical_fts:
            if not just_genes:
                if self.atypical_features != []:
                    print("Export of atypical features is not fully supported yet "
                        "these will just be added at the end of the gff regardless "
                        "of coordinate or chromosome/scaffold order")
                    for ft in self.atypical_features:
                        out += ft.print_gff()

        output_suffix = ""

        if just_genes:
            output_suffix += "_just_genes"
        if no_1bp_features:
            output_suffix += "_for_lifton"

        if tag == ".gff3":
            tag = f"{self.id}{self.suffix}{output_suffix}{tag}"


        print(f"Exporting {self.id} gff with tag='{tag}' which is dapfit={self.dapfit} and dapmod={self.dapmod} and combined={self.combined}.")         

        f_out = open(f"{export_folder}{tag}", "w", encoding="utf-8")
        f_out.write(out)
        f_out.close()

    def export_gtf(self, custom_path:str="", tag:str=".gtf", main_only:bool=False, UTRs:bool=False, just_genes:bool=False, no_1bp_features:bool=False):

        self.create_gtf_attributes()

        # Check if stdout or stderr are redirected to files
        stdout_redirected = not sys.stdout.isatty()
        stderr_redirected = not sys.stderr.isatty()

        # Disable tqdm if stdout or stderr are redirected
        if stdout_redirected or stderr_redirected:
            disable = True
        else:
            disable = False

        progress_bar = tqdm(total=len(self.all_gene_ids.keys()), disable=disable,
                                bar_format=(
                    f'\033[38;2;46;204;113m\033[1mExporting gtf for {self.id} annotation:\033[0m '
                    '{percentage:3.0f}%|'
                    f'\033[38;2;46;204;113m{{bar}}\033[0m| '
                    '{n}/{total} [{elapsed}<{remaining}]'))

        out = ""

        export_folder = Path(custom_path or self.path) / "out_gtfs"
        export_folder.mkdir(parents=True, exist_ok=True)
        export_folder = str(export_folder) + "/"

        out += "#gtf-version 2.2\n"

        for genes in self.chrs.values():
            progress_bar.update(len(genes))
            for x, g in enumerate(genes.values()):
                
                if just_genes:
                    continue
                
                if no_1bp_features:
                    gene_1bp_feature = False
                    for t in g.transcripts.values():
                        for e in t.exons:
                            if e.size == 1:
                                gene_1bp_feature = True
                        for c in t.CDSs.values():
                            for cs in c.CDS_segments:
                                if cs.size == 1:
                                    gene_1bp_feature = True
                            for u in c.UTRs:
                                if u.size == 1:
                                    gene_1bp_feature = True

                    if gene_1bp_feature:
                        continue

                out += g.print_gtf()

                for t in g.transcripts.values():
                    if main_only:
                        if not t.main:
                            continue
                    original_feature = t.ft
                    t.feature = "transcript"
                    out += t.print_gtf()
                    t.feature = original_feature
                    for e in t.exons:
                        e.print_gtf()
                    for c in t.CDSs.values():
                        if main_only:
                            if not c.main:
                                continue
                        for c_seg in c.CDS_segments:
                            c_seg.print_gtf()
                        if UTRs:
                            if hasattr(c, "UTRs"):
                                for u in c.UTRs:
                                    u.print_gtf()

                if x < (len(genes) - 1):
                    out += "###\n"

        progress_bar.close()

        output_suffix = ""

        if just_genes:
            output_suffix += "_just_genes"
        if no_1bp_features:
            output_suffix += "_for_lifton"

        if tag == ".gtf":
            tag = f"{self.id}{self.suffix}{output_suffix}{tag}"

        print(f"Exporting {self.id} gtf with tag='{tag}' which is dapfit={self.dapfit} and dapmod={self.dapmod} and combined={self.combined}.")         

        f_out = open(f"{export_folder}{tag}", "w", encoding="utf-8")
        f_out.write(out)
        f_out.close()

    def merge(self, other:object, ignore_overlaps:bool=True, exon_overlap_threshold:float=100, gene_overlap_threshold:float=100):
        """
        Priority is given to self annotation
        """
        start = time.time()
        self.update()
        other.update()

        if not ignore_overlaps:
            self.detect_gene_overlaps(other)

        # Check if stdout or stderr are redirected to files
        stdout_redirected = not sys.stdout.isatty()
        stderr_redirected = not sys.stderr.isatty()

        # Disable tqdm if stdout or stderr are redirected
        if stdout_redirected or stderr_redirected:
            disable = True
        else:
            disable = False

        progress_bar = tqdm(total=len(other.all_gene_ids.keys()), disable=disable,
                                bar_format=(
                    f'\033[38;2;46;204;113m\033[1mMerging {other.id} and {self.id} annotations:\033[0m '
                    '{percentage:3.0f}%|'
                    f'\033[38;2;46;204;113m{{bar}}\033[0m| '
                    '{n}/{total} [{elapsed}<{remaining}]'))
        if self.merged:
            if "_..._" in self.name:
                first_name = self.name.split("_..._")[0]
            else:
                first_name = self.name.split("_merged_")[0]
            self.name = f"{first_name}_..._{other.name}"
        else:
            self.name = f"{self.name}_merged_{other.name}"
        if self.genome != None:
            self.id = f"{self.name}_on_{self.genome}"
        else:
            self.id = self.name
        count = 0
        if ignore_overlaps:
            for chr, genes in other.chrs.items():
                if chr not in self.chrs:
                    self.chrs[chr] = {}
                for g in genes.values():
                    progress_bar.update(1)
                    temp_id = g.id
                    while temp_id in self.all_gene_ids:
                        count += 1
                        temp_id = f"{g.id}_{count}"
                    self.chrs[chr][temp_id] = g.copy()
                    self.chrs[chr][temp_id].id = temp_id

        else:
            for chr, genes in other.chrs.items():
                if chr not in self.chrs:
                    self.chrs[chr] = {}
                for g in genes.values():
                    progress_bar.update(1)
                    count = 0
                    if g.overlaps["other"] == []:
                        temp_id = g.id
                        while temp_id in self.all_gene_ids:
                            count += 1
                            temp_id = f"{g.id}_{count}"
                        self.chrs[chr][temp_id] = g.copy()
                        self.chrs[chr][temp_id].id = temp_id
                    else:
                        exon_scores = [0]
                        gene_scores = [0]
                        for o in g.overlaps["other"]:
                            if o.min_exon_percent != None:
                                exon_scores.append(o.min_exon_percent)
                            if o.min_gene_percent != None:
                                gene_scores.append(o.min_gene_percent)
                        # some genes may not have annotated and hence exon_overlap_threshold cannot be taken into account
                        if o.exons_in_both:
                            if max(exon_scores) <= exon_overlap_threshold and max(gene_scores) <= gene_overlap_threshold:
                                temp_id = g.id
                                while temp_id in self.all_gene_ids:
                                    count += 1
                                    temp_id = f"{g.id}_{count}"
                                self.chrs[chr][temp_id] = g.copy()
                                self.chrs[chr][temp_id].id = temp_id
                        elif max(gene_scores) <= gene_overlap_threshold:
                            temp_id = g.id
                            while temp_id in self.all_gene_ids:
                                count += 1
                                temp_id = f"{g.id}_{count}"
                            self.chrs[chr][temp_id] = g.copy()
                            self.chrs[chr][temp_id].id = temp_id

        self.merged = True
        self.sorted = False
        self.generated_all_sequences = False
        self.contains_all_sequences = False        
        self.generated_CDS_sequences = False
        self.contains_CDS_sequences = False
        self.generated_protein_sequences = False
        self.contains_protein_sequences = False
        progress_bar.close()
        self.update_gene_and_transcript_list()
        self.update(rename_features=["gene", "transcript", "CDS", "exon", "UTR"])
        now = time.time()
        lapse = now - start
        print(f"\nMerging {self.id} and {other.id} annotations took {round(lapse/60, 1)} minutes")

    def remove_wrongly_assigned_exons(self):
        for genes in self.chrs.values():
            for g in genes.values():
                for t in g.transcripts.values():
                    new_e = []
                    for e in t.exons:
                        if e.strand == t.strand:
                            new_e.append(e)
                    t.exons = new_e.copy()

        self.remove_transcripts_with_no_exons()
        self.remove_genes_with_no_transcripts()

    def remove_transcripts_with_no_exons(self):
        transcripts_to_remove = []
        for chrom, genes in self.chrs.items():
            for g in genes.values():
                for t in g.transcripts.values():
                    if t.exons == []:
                        transcripts_to_remove.append((chrom, g.id, t.id))
        for chrom, g_id, t_id in transcripts_to_remove:
            del self.chrs[chrom][g_id].transcripts[t_id]
            print(f"{t_id} Warning: transcript with no exons whichcould have been removed because of strand inconsistencies")
            self.warnings["transcript_with_no_exons"].append(t_id)

    def remove_transcripts(self, to_remove:set):
        for t in to_remove:
            if t in self.all_transcript_ids:
                chrom = self.all_transcript_ids[t][0]
                g_id = self.all_transcript_ids[t][1]
                del self.chrs[chrom][g_id].transcripts[t]
            else:
                warnings.warn(f"Transcript level id {t} is not present in annotation {self.id}")

        self.remove_genes_with_no_transcripts()

    def remove_genes_with_no_transcripts(self):
        genes_to_remove = []
        for chrom, genes in self.chrs.items():
            for g in genes.values():
                if g.transcripts == {}:
                    genes_to_remove.append((chrom, g.id))
        for chrom, g_id in genes_to_remove:
            del self.chrs[chrom][g_id]
            print(f"{g_id} Warning: gene with no transcripts which could have been removed because of strand inconsistencies of its exons")
            self.warnings["gene_with_no_transcripts"].append(g_id)

        self.update_gene_and_transcript_list()

    def remove_missing_transcript_parent_references(self, extra_attributes=False):
        #print(f"Removing missing transcript parent references for {self.id} annotation.")
        self.remove_wrongly_assigned_exons()

        for genes in self.chrs.values():
            for g in genes.values():
                for t in g.transcripts.values():
                    for e in t.exons:
                        new_parents = []
                        for p in e.parents:
                            if p in self.all_transcript_ids:
                                if g.transcripts[p].strand == e.strand:
                                    new_parents.append(p)
                        e.parents = new_parents.copy()
                        e.parents.sort()
                    for c in t.CDSs.values():
                        new_parents = []
                        for p in c.parents:
                            if p in self.all_transcript_ids:
                                new_parents.append(p)
                        c.parents = new_parents.copy()
                        c.parents.sort()
                        for cs in c.CDS_segments:
                            new_parents = []
                            for p in cs.parents:
                                if p in self.all_transcript_ids:
                                    new_parents.append(p)
                            cs.parents = new_parents.copy()
                            cs.parents.sort()

        self.update_attributes(extra_attributes=extra_attributes)
        #print(f"Removed missing transcript parent references for {self.id} annotation.")

    def rework_CDSs(self, genome:object=None, low_memory:bool=True):
        start = time.time()
        if low_memory:
            self.clear_sequences()
        # Check if stdout or stderr are redirected to files
        stdout_redirected = not sys.stdout.isatty()
        stderr_redirected = not sys.stderr.isatty()

        # Disable tqdm if stdout or stderr are redirected
        if stdout_redirected or stderr_redirected:
            disable = True
        else:
            disable = False
        progress_bar = tqdm(total=len(self.all_gene_ids.keys()), disable=disable,
                                bar_format=(
                    f'\033[1;91mReworking {self.id} CDSs:\033[0m '
                    '{percentage:3.0f}%|'
                    f'\033[1;91m{{bar}}\033[0m| '
                    '{n}/{total} [{elapsed}<{remaining}]'))
    
        for genes in self.chrs.values():
            for g in genes.values():
                progress_bar.update(1)
                for t in g.transcripts.values():
                    t.generate_sequence(genome, low_memory)
                    t.generate_best_protein(genome)
                    t.generate_CDSs_based_on_ORF(low_memory)
                    for c in t.CDSs.values():
                        c.generate_sequence(genome, low_memory)
                    t.exon_update()
                    if t.coding_ratio < 0.80:
                        t.generate_sequence(genome, low_memory)
                        t.generate_best_protein(genome, must_have_stop=False)
                        t.generate_CDSs_based_on_ORF(low_memory)
                        for c in t.CDSs.values():
                            c.generate_sequence(genome, low_memory)
                    t.exon_update()

        progress_bar.close()
        self.update(rename_features=["CDS", "exon", "UTR"])
        now = time.time()
        lapse = now - start
        print(f"\nReworking CDSs for {self.id} took {round(lapse/60, 1)} "
               "minutes")

    def update_gene_and_transcript_list(self):
                # Check if stdout or stderr are redirected to files
        stdout_redirected = not sys.stdout.isatty()
        stderr_redirected = not sys.stderr.isatty()

        # Disable tqdm if stdout or stderr are redirected
        if stdout_redirected or stderr_redirected:
            disable = True
        else:
            disable = False

        total = 0
        for genes in self.chrs.values():
            total += len(genes.keys())

        progress_bar = tqdm(total=total, disable=disable,
                                bar_format=(
                    f'\033[1;95mUpdating {self.id} annotation gene and transcript lists:\033[0m '
                    '{percentage:3.0f}%|'
                    f'\033[1;95m{{bar}}\033[0m| '
                    '{n}/{total} [{elapsed}<{remaining}]'))
        self.all_gene_ids = {}
        self.all_transcript_ids = {}
        for chr, genes in self.chrs.items():
            for g in genes.values():
                progress_bar.update(1)
                self.all_gene_ids[g.id] = chr
                for t in g.transcripts.values():
                    self.all_transcript_ids[t.id] = (chr, g.id)
        progress_bar.close()

    def make_alternative_transcripts_into_genes(self):
        new_chrs = {}
        for chrom, genes in self.chrs.items():
            new_genes = {}
            for g in genes.values():
                new_transcripts = {}
                for t in g.transcripts.values():
                    if t.main:
                        new_transcripts[t.id] = t.copy()
                    else:
                        g_new = g.copy()
                        count = 0
                        while g_new.id in self.all_gene_ids:
                            count += 1
                            g_new.id = f"{g.id}_{count}"
                        
                        g_new.transcripts = {t.id : t.copy()}
                        g_new.start = t.start
                        g_new.end = t.end
                        new_genes[g_new.id] = g_new.copy()
                        self.all_gene_ids[g_new.id] = chrom

                g.transcripts = new_transcripts.copy()
            new_chrs[chrom] = new_genes.copy()

        for nc in new_chrs:
            for g in new_chrs[nc].values():
                self.chrs[nc][g.id] = g.copy()

        del new_chrs

        self.update_gene_and_transcript_list()
        self.update(rename_features=["gene", "transcript", "CDS", "exon", "UTR"])

    def rename_ids(self, custom_path:str="", features:list=["gene", "transcript", "CDS", "exon", "UTR"], keep_ids_with_gene_id_contained:bool=False, remove_point_suffix:bool=False, strip_gene_tag:bool=False, keep_subfeature_numbers:bool=False, cds_segment_ids:bool=False, repeat_exons_utrs:bool=False, prefix:str="", suffix:str="", spacer:int=100, sep:str="_", g_id_digits:int=5, t_id_digits:int=3, extra_attributes:bool=False, correspondences:bool=False):

        acceptable_features = ["gene", "transcript", "CDS", "exon", "UTR"]

        for f in features:
            if f not in acceptable_features:
                raise ValueError(f"Incorrect feature '{f}' chosen. Select from: {acceptable_features}.")
        
        if features == []:
            raise ValueError(f"Rename ids was called but no feature levels were chosen. Select from: {acceptable_features}.")
        
        if prefix:
            if keep_ids_with_gene_id_contained or features != acceptable_features or remove_point_suffix:
                ignored_options = []
                if keep_ids_with_gene_id_contained:
                    ignored_options.append("keep_ids_with_gene_id_contained")
                if features != acceptable_features:
                    ignored_options.append("features")
                if remove_point_suffix:
                    ignored_options.append("remove_point_suffix")
                warnings.warn(f"Providing a prefix '{prefix}' means all features will be renamed based on the prefix, the following provided options are to be ignored: {ignored_options}.")

        elif suffix:
            warnings.warn(f"Provided suffix={suffix} will have no effect as no prefix was provided and custom renaming will therefore be skipped.")

        if cds_segment_ids and "CDS" not in features:
            warnings.warn("CDS features will be changed if need be since cds_segment_ids have been requested.")


        if repeat_exons_utrs:
            if keep_subfeature_numbers and keep_ids_with_gene_id_contained:
                warnings.warn("Since shared exons and UTRs have been selected, renaming of feature ids is necessary so 'keep_subfeature_numbers' and 'keep_ids_with_gene_id_contained' parameters will be ignored.")
            elif keep_subfeature_numbers:
                warnings.warn("Since shared exons and UTRs have been selected, renaming of feature ids is necessary so 'keep_subfeature_numbers' parameter will be ignored.")
            elif keep_ids_with_gene_id_contained:
                warnings.warn("Since shared exons and UTRs have been selected, renaming of feature ids is necessary so 'keep_ids_with_gene_id_contained' parameter will be ignored.")

        export_folder = Path(custom_path or self.path) / "out_gffs"
        export_folder.mkdir(parents=True, exist_ok=True)
        export_folder = str(export_folder) + "/"

        for genes in self.chrs.values():
            for g in genes.values():
                for t in g.transcripts.values():
                    t.update()
                g.update()

        start = time.time()
        # Check if stdout or stderr are redirected to files
        stdout_redirected = not sys.stdout.isatty()
        stderr_redirected = not sys.stderr.isatty()

        # Disable tqdm if stdout or stderr are redirected
        if stdout_redirected or stderr_redirected:
            disable = True
        else:
            disable = False
        changed_features = set()
        progress_bar = tqdm(total=len(self.all_gene_ids.keys()), disable=disable,
                                bar_format=(
                    f'\033[38;2;156;42;42m\033[1mRenaming {self.id} Gene Ids:\033[0m '
                    '{percentage:3.0f}%|'
                    f'\033[38;2;156;42;42m{{bar}}\033[0m| '
                    '{n}/{total} [{elapsed}<{remaining}]'))

        correspondences_d = {}

        for genes in self.chrs.values():
            g_count = 0
            for g in genes.values():
                progress_bar.update(1)
                g_count += spacer

                if "gene" in features or prefix:
                    g.rename(g_count, sep=sep, digits=g_id_digits, prefix=prefix, suffix=suffix, base_id_as_id=strip_gene_tag, remove_point_suffix=remove_point_suffix)
                    if g.renamed:
                        changed_features.add("gene")

                    correspondences_d[g.original_id] = g.id

                tmains = 0

                base_id_present = False
                base_id_missing = False

                for t in g.transcripts.values():
                    if t.main:
                        tmains += 1
                    if g.base_id in t.id:
                        base_id_present = True
                    else:
                        base_id_missing = True
                    
                if base_id_present and base_id_missing:
                    warnings.warn(f"{self.id} annotation gene {g.original_id} has a mix of transcript id formats and renaming errors could occur!")
                
                if tmains > 1:
                    raise ValueError(f"There shouldn't be more than one main transcript for {g.original_id} in {self.id} annotation.")


                t_count = 1
                e_count = 0
                u_count = 0
                for t in g.transcripts.values():

                    t.parents = [g.id]

                    if not t.main:
                        t_count += 1

                    if "transcript" in features or prefix:

                        if prefix or (base_id_present and base_id_missing):
                            t.rename(base_id=g.base_id, sep=sep, count=t_count, digits=t_id_digits, keep_numbering=keep_subfeature_numbers)
                        else:
                            t.rename(base_id=g.base_id, sep=sep, count=t_count, digits=t_id_digits, keep_numbering=keep_subfeature_numbers, keep_ids_with_base_id_contained=keep_ids_with_gene_id_contained)

                        if t.renamed:
                            changed_features.add("transcript")

                    cmains = 0
                    base_id_present = False
                    base_id_missing = False

                    for c in t.CDSs.values():
                        if c.main:
                            cmains += 1
                        if g.base_id in c.id:
                            base_id_present = True
                        else:
                            base_id_missing = True

                        for cs in c.CDS_segments:
                            if g.base_id in cs.id:
                                base_id_present = True
                            else:
                                base_id_missing = True

                    if base_id_present and base_id_missing:
                        warnings.warn(f"{self.id} annotation transcript {t.original_id} has a mix of CDS id formats and renaming errors could occur!")

                    if cmains > 1:
                        raise ValueError(f"There shouldn't be more than one main CDS for transcript {t.original_id} in {self.id} annotation.")

                    c_count = 1
                    for c in t.CDSs.values():
                        c.parents = [t.id]

                        if not c.main:
                            c_count += 1

                        if "CDS" in features or prefix:

                            if prefix or (base_id_present and base_id_missing):
                                c.rename(base_id=t.id, base_gene_id=g.base_id, count=c_count, sep=sep, digits=t_id_digits, keep_numbering=keep_subfeature_numbers, keep_ids_with_base_id_contained=False, cds_segment_ids=cds_segment_ids)
                            else:
                                c.rename(base_id=t.id, base_gene_id=g.base_id, count=c_count, sep=sep, digits=t_id_digits, keep_numbering=keep_subfeature_numbers, keep_ids_with_base_id_contained=keep_ids_with_gene_id_contained, cds_segment_ids=cds_segment_ids)

                            if c.renamed:
                                changed_features.add("CDS")

                        for cs in c.CDS_segments:
                            cs.parents = [t.id]

                    if repeat_exons_utrs:

                        base_id_present = False
                        base_id_missing = False

                        for e in t.exons:
                            e.parents = [t.id]
                            if g.base_id in e.id:
                                base_id_present = True
                            else:
                                base_id_missing = True

                        if base_id_present and base_id_missing:
                            warnings.warn(f"{self.id} annotation transcript {t.original_id} has a mix of exon id formats and renaming errors could occur!")


                        if "exon" in features or prefix:
                            if prefix or (base_id_present and base_id_missing):
                                t.rename_exons(base_id=g.base_id, count=e_count, sep=sep, digits=t_id_digits, keep_numbering=keep_subfeature_numbers, keep_ids_with_base_id_contained=keep_ids_with_gene_id_contained)
                            else:
                                t.rename_exons(base_id=g.base_id, count=e_count, sep=sep, digits=t_id_digits, keep_numbering=keep_subfeature_numbers, keep_ids_with_base_id_contained=keep_ids_with_gene_id_contained)

                        e_count += len(t.exons)

                        base_id_present = False
                        base_id_missing = False

                        for c in t.CDSs.values():
                            for u in c.UTRs:
                                u.parents = [t.id]
                                if g.base_id in u.id:
                                    base_id_present = True
                                else:
                                    base_id_missing = True

                        if base_id_present and base_id_missing:
                            warnings.warn(f"{self.id} annotation transcript {t.original_id} has a mix of exon id formats and renaming errors could occur!")

                        if "UTR" in features or prefix:
                            if prefix or (base_id_present and base_id_missing):
                                t.rename_utrs(base_id=g.base_id, count=u_count, sep=sep, digits=t_id_digits, keep_numbering=keep_subfeature_numbers)
                            else:
                                t.rename_utrs(base_id=g.base_id, count=u_count, sep=sep, digits=t_id_digits, keep_numbering=keep_subfeature_numbers, keep_ids_with_base_id_contained=keep_ids_with_gene_id_contained)

                        for c in t.CDSs.values():
                            u_count += len(c.UTRs)

                        if t.renamed_exons:
                            changed_features.add("exon")

                        if t.renamed_utrs:
                            changed_features.add("UTR")

                if not repeat_exons_utrs:

                    e_temp = set()
                    e_parents = {}
                    
                    for t in g.transcripts.values():
                        # gather all unique exons and sort them, then grant IDs
                        # based on start and end coordinates and start renaming
                        for e in t.exons:
                            e_unique = f"{e.start}_{e.end}_{e.strand}"
                            e_temp.add((e.start, e.end, e.strand))
                            if e_unique in e_parents:
                                e_parents[e_unique].add(t.id)
                            else:
                                e_parents[e_unique] = set([t.id])
                    e_temp = list(e_temp)
                    e_temp = sorted(e_temp, key=lambda x: (x[0], x[1]))
                    e_ids = {}
                    e_count = 0
                    for e in e_temp:
                        e_count += 1
                        e_count_s = f"{e_count:0{t_id_digits}d}"
                        e_ids[f"{e[0]}_{e[1]}_{e[2]}"] = f"{g.base_id}{sep}e{e_count_s}"
                            
                    for t in g.transcripts.values():
                        for e in t.exons:
                            new_parents = e_parents[f"{e.start}_{e.end}_{e.strand}"]
                            e.parents = list(new_parents.copy())
                            e.parents.sort()
                            e.id = e_ids[f"{e.start}_{e.end}_{e.strand}"]

                            if e.id != e.original_id:
                                changed_features.add("exon")

                    u_temp = set()
                    u_parents = {}
                    for t in g.transcripts.values():
                        # gather all unique UTR segments and sort them, then grant IDs
                        # based on start and end coordinates and start renaming
                        for c in t.CDSs.values():
                            for u in c.UTRs:
                                u_unique = f"{u.start}_{u.end}"
                                u_temp.add((u.start, u.end))
                                if u_unique in u_parents:
                                    u_parents[u_unique].add(t.id)
                                else:
                                    u_parents[u_unique] = set([t.id])
                    u_temp = list(u_temp)
                    u_temp = sorted(u_temp, key=lambda x: (x[0], x[1]))
                    u_ids = {}
                    u_count = 0
                    for u in u_temp:
                        u_count += 1
                        u_count_s = f"{u_count:0{t_id_digits}d}"
                        u_ids[f"{u[0]}_{u[1]}"] = f"{g.base_id}{sep}u{u_count_s}"
                            
                    for t in g.transcripts.values():
                        for c in t.CDSs.values():
                            for u in c.UTRs:
                                new_parents = u_parents[f"{u.start}_{u.end}"]
                                u.parents = list(new_parents.copy())
                                u.parents.sort()
                                u.id = u_ids[f"{u.start}_{u.end}"]
                                if u.id != u.original_id:
                                    changed_features.add("UTR")

        progress_bar.close()

        if repeat_exons_utrs:
            self.homogenise_parents_for_shared_exons_utrs()
        else:
            self.update_attributes(extra_attributes=extra_attributes)
        self.update_keys()
        self.update_gene_and_transcript_list()

        self.renamed_features = changed_features

        if correspondences:

            if "gene" in changed_features:
                out_text = "old_gene_id\tnew_gene_id\n"
                for k, v in correspondences_d.items():
                    out_text += f"{v}\t{k}\n"
                f_out = open(f"{export_folder}{self.id}{self.feature_suffix}_rename_eqs.tsv", "w", encoding="utf-8")
                f_out.write(out_text)
                f_out.close()

            else:
                warnings.warn(f"Correspondences on gene ids were requested, however gene ids remained unchanged.")

        now = time.time()
        lapse = now - start
        print(f"\nRenaming {self.id} ids with prefix='{prefix}', changing={self.renamed_features} features took {round(lapse/60, 1)} minutes")        

    def update_keys(self):
        # Check if stdout or stderr are redirected to files
        stdout_redirected = not sys.stdout.isatty()
        stderr_redirected = not sys.stderr.isatty()

        # Disable tqdm if stdout or stderr are redirected
        if stdout_redirected or stderr_redirected:
            disable = True
        else:
            disable = False
        progress_bar = tqdm(total=len(self.all_gene_ids.keys())*3, disable=disable,
                                bar_format=(
                    f'\033[1;95mUpdating {self.id} dictionary keys:\033[0m '
                    '{percentage:3.0f}%|'
                    f'\033[1;95m{{bar}}\033[0m| '
                    '{n}/{total} [{elapsed}<{remaining}]'))


        # fixing CDS keys
        for genes in self.chrs.values():
            for g in genes.values():
                progress_bar.update(1)
                for t in g.transcripts.values():
                    new_CDSs = {}
                    for c in t.CDSs.values():
                        if c.id not in new_CDSs:
                            new_CDSs[c.id] = c.copy()
                        else:
                            print(f"Error: Repeated {c.id} CDS in {t.id} transcript in {self.id} annotation when updating keys.")
                    t.CDSs = new_CDSs.copy()

        for genes in self.chrs.values():
            for g in genes.values():
                progress_bar.update(1)
                new_transcripts = {}
                for t in g.transcripts.values():
                    if t.id not in new_transcripts:
                        new_transcripts[t.id] = t.copy()
                    else:
                        print(f"Error: Repeated {t.id} transcript in {g.id} gene in {self.id} annotation when updating keys.")
                g.transcripts = new_transcripts.copy()


        for chrom, genes in self.chrs.items():
            new_genes = {}
            for g in genes.values():
                progress_bar.update(1)
                new_genes[g.id] = g.copy()
            self.chrs[chrom] = new_genes.copy()
            del new_genes

        progress_bar.close()

    def update_attributes(self, clean:bool=False, featurecountsID:bool=False, aliases:bool=True, extra_attributes:bool=False, symbols:bool=False, symbols_as_descriptors=False):

        # Check if stdout or stderr are redirected to files
        stdout_redirected = not sys.stdout.isatty()
        stderr_redirected = not sys.stderr.isatty()

        # Disable tqdm if stdout or stderr are redirected
        if stdout_redirected or stderr_redirected:
            disable = True
        else:
            disable = False
        total = len(self.all_gene_ids.keys())

        if extra_attributes:
            total *= 2

        if featurecountsID:
            self.featurecounts = True

        progress_bar = tqdm(total=total, disable=disable,
                                bar_format=(
                    f'\033[1;95mUpdating {self.id} feature attributes:\033[0m '
                    '{percentage:3.0f}%|'
                    f'\033[1;95m{{bar}}\033[0m| '
                    '{n}/{total} [{elapsed}<{remaining}]'))
        for genes in self.chrs.values():
            for g in genes.values():
                progress_bar.update(1)
                g.attributes = f"ID={g.id}"
                g.attributes += f";Name={g.id}"
                new_symbols = ",".join(g.symbols)
                if new_symbols != "" and symbols:
                    g.attributes += f";Symbol={new_symbols}"
                if new_symbols != "" and symbols_as_descriptors:
                    g.attributes += f";Description={new_symbols}"
                if not clean and g.misc_attributes != "":
                    g.attributes += f";{g.misc_attributes}"

                if g.pseudogene:
                    g.attributes += f";pseudogene={g.pseudogene}"
                if g.transposable:
                    g.attributes += f";transposable={g.transposable}"

                if featurecountsID:
                    g.attributes += f";featurecounts_id={g.id}"
                if aliases and g.aliases != []:
                    new_aliases = ",".join(g.aliases)
                    g.attributes += f";Alias={new_aliases}"
                for t in g.transcripts.values():
                    new_parents = ",".join(t.parents)
                    t.attributes = f"ID={t.id};Parent={new_parents}"
                    if not clean and t.misc_attributes != "":
                        t.attributes += f";{t.misc_attributes}"
                    if featurecountsID:
                        t.attributes += f";featurecounts_id={g.id}"
                    if aliases and t.aliases != []:
                        new_aliases = ",".join(t.aliases)
                        t.attributes += f";Alias={new_aliases}"
                    for e in t.exons:
                        new_parents = ",".join(e.parents)
                        e.attributes = f"ID={e.id};Parent={new_parents}"
                        if not clean and e.misc_attributes != "":
                            e.attributes += f";{e.misc_attributes}"
                        if featurecountsID:
                            e.attributes += f";featurecounts_id={g.id}"
                    for c in t.CDSs.values():
                        new_parents = ",".join(c.parents)
                        c.attributes = f"ID={c.id};Parent={new_parents}"
                        if not clean and c.misc_attributes != "":
                            c.attributes += f";{c.misc_attributes}"
                        if featurecountsID:
                            c.attributes += f";featurecounts_id={g.id}"
                        for cs in c.CDS_segments:
                            new_parents = ",".join(cs.parents)
                            cs.attributes = f"ID={cs.id};Parent={new_parents}"
                            if not clean and cs.misc_attributes != "":
                                cs.attributes += f";{cs.misc_attributes}"
                            if featurecountsID:
                                cs.attributes += f";featurecounts_id={g.id}"
                        for u in c.UTRs:
                            new_parents = ",".join(u.parents)
                            u.attributes = f"ID={u.id};Parent={new_parents}"
                            if not clean and u.misc_attributes != "":
                                u.attributes += f";{u.misc_attributes}"
                            if featurecountsID:
                                u.attributes += f";featurecounts_id={g.id}"
        
        if extra_attributes:
            for genes in self.chrs.values():
                for g in genes.values():
                    progress_bar.update(1)
                    
                    g.attributes += f";reliable_score={g.reliable_score}"
                    g.attributes += f";remove={g.remove}"
                    g.attributes += f";rescue={g.rescue}"
                    blasts = []
                    for b in g.blast_hits:
                        blasts.append(f"{b.source}_{b.score}")
                    blasts = ",".join(blasts)
                    if blasts != "":
                        g.attributes += f";blasts={blasts}"
                    alternative_transcript_rescue = ",".join(list(g.alternative_transcript_rescue))
                    if alternative_transcript_rescue != "":
                        g.attributes += f";alternative_transcript_rescue={alternative_transcript_rescue}"
                    overlaps = []
                    for o in g.overlaps["self"]:
                        if o.score >= 5:
                            overlaps.append(o.id)
                    overlaps = ",".join(overlaps)
                    if overlaps != "":
                        g.attributes += f";CDS_orientated_overlaps={overlaps}"

                    gene_masked_fraction = g.masked_fraction
                    transcript_masked_fraction = 0
                    CDS_masked_fraction = 0
                    gene_GC_content = g.gc_content
                    transcript_GC_content = 0
                    CDS_GC_content = 0

                    for t in g.transcripts.values():
                        if t.main:
                            transcript_masked_fraction = t.masked_fraction
                            transcript_GC_content = t.gc_content
                            for c in t.CDSs.values():
                                if c.main:
                                    CDS_masked_fraction = c.masked_fraction
                                    CDS_GC_content = c.gc_content

                    g.attributes += f";gene_masked_fraction={gene_masked_fraction}"
                    g.attributes += f";transcript_masked_fraction={transcript_masked_fraction}"
                    g.attributes += f";CDS_masked_fraction={CDS_masked_fraction}"
                    g.attributes += f";gene_GC_content={gene_GC_content}"
                    g.attributes += f";transcript_GC_content={transcript_GC_content}"
                    g.attributes += f";CDS_GC_content={CDS_GC_content}"
                    g.attributes += f";intron_nested={g.intron_nested}"
                    g.attributes += f";intron_nested_fully_contained={g.intron_nested_fully_contained}"
                    g.attributes += f";intron_nested_single={g.intron_nested_single}"
                    g.attributes += f";intron_UTR_nested={g.UTR_intron_nested}"

        progress_bar.close()

        if self.renamed_features == ["gene", "transcript", "CDS", "exon", "UTR"]:
            self.aegis = True

        if clean:
            self.clean = True

        self.update_suffixes()

    def create_gtf_attributes(self):

        self.update_attributes()

        for genes in self.chrs.values():
            for g in genes.values():

                g.gtf_attributes = f'gene_id "{g.id}";'
                if g.symbols != []:
                    name_string = ",".join(g.symbols)
                    g.gtf_attributes += f' gene_name "{name_string}";'
                elif g.names != []:
                    name_string = ",".join(g.names)
                    g.gtf_attributes += f' gene_name "{name_string}";'

                for t in g.transcripts.values():
                    t.gtf_attributes = f'gene_id "{g.id}"; transcript_id "{t.id}";'
                    for x, e in enumerate(t.exons):
                        e.gtf_attributes = f'gene_id "{g.id}"; transcript_id "{t.id}"; exon_number "{x+1}";'

                    for c in t.CDSs.values():
                        c.gtf_attributes = f'gene_id "{g.id}"; transcript_id "{t.id}";'
                        for cs in c.CDS_segments:
                            cs.gtf_attributes = f'gene_id "{g.id}"; transcript_id "{t.id}";'
                        for u in c.UTRs:
                            u.gtf_attributes = f'gene_id "{g.id}"; transcript_id "{t.id}";'

    def add_blast_hits(self, source, blastfile, mode:str="protein"):
        """
        Blast results could be at a gene, transcript or protein level. In future,
        other features can also be easily included.

        This function for now assumes one hit per protein!
        """
        accepted_levels = ["protein", "CDS", "transcript", "gene"]

        if mode in accepted_levels:
            hits = {}
            f_in = open(blastfile, encoding="utf-8")
            for line in f_in:
                line = line.strip().split("\t")
                ID = line[0]
                evalue = float(line[-2])
                bitscore = float(line[-1])
                if ID not in hits:
                    hits[ID] = BlastHit(source, bitscore, evalue)
                else:
                    print(f"Warning: for now the add blast hits method does not accept more than one blast hit per ID ({ID})")
            f_in.close()
            if mode == "protein":
                for protein_id in self.protein_equivalences:
                    chr, g, t, c = self.all_protein_ids[protein_id]
                    if protein_id in hits:
                        self.chrs[chr][g].transcripts[t].CDSs[c].protein.blast_hits.append(hits[protein_id])
                    for protein_id_copy in self.protein_equivalences[protein_id]:
                        chr, g, t, c = self.all_protein_ids[protein_id_copy]
                        if protein_id_copy in self.chrs[chr] and protein_id in hits:
                            self.chrs[chr][g].transcripts[t].CDSs[c].protein.blast_hits.append(hits[protein_id])
            else:
                "Adding blast hits is not available for gene, transcripts and CDSs yet."
        else:
            print(f"Warning: {mode} chosen is not in accepted list of choices=['protein', 'CDS', 'transcript', 'gene]")

    def add_qualitative_info_to_overlaps(self):
        """
        Number of unique full segment overlaps between genes including all transcript variants.
        """
        # Check if stdout or stderr are redirected to files
        stdout_redirected = not sys.stdout.isatty()
        stderr_redirected = not sys.stderr.isatty()

        # Disable tqdm if stdout or stderr are redirected
        if stdout_redirected or stderr_redirected:
            disable = True
        else:
            disable = False
        total = len(self.all_gene_ids.keys())

        progress_bar = tqdm(total=total, disable=disable,
                                bar_format=(
                    f'\033[1;95mAdding qualitative info to {self.id} overlaps:\033[0m '
                    '{percentage:3.0f}%|'
                    f'\033[1;95m{{bar}}\033[0m| '
                    '{n}/{total} [{elapsed}<{remaining}]'))
        for genes in self.chrs.values():
            for g in genes.values():
                progress_bar.update(1)
                for o in g.overlaps["self"]:
                    if o.exon_query_percent > 0:

                        g_exons, g_CDSs, g_UTRs = set(), set(), set()
                        o_exons, o_CDSs, o_UTRs = set(), set(), set()

                        for t in g.transcripts.values():
                            if t.main:
                                g_exons.update(set([(e.start, e.end) for e in t.exons]))
                                for c in t.CDSs.values():
                                    if c.main:
                                        g_CDSs.update(set([(cs.start, cs.end, cs.frame) for cs in c.CDS_segments]))
                                        g_UTRs.update(set([(u.start, u.end) for u in c.UTRs]))
                                
                        chrom = self.all_gene_ids[o.id]
                        for t in self.chrs[chrom][o.id].transcripts.values():
                            if t.main:
                                o_exons.update(set([(e.start, e.end) for e in t.exons]))
                                for c in t.CDSs.values():
                                    if c.main:
                                        o_CDSs.update(set([(cs.start, cs.end, cs.frame) for cs in c.CDS_segments]))
                                        o_UTRs.update(set([(u.start, u.end) for u in c.UTRs]))

                        for e1 in g_exons:
                            for e2 in o_exons:
                                if e1 == e2:
                                    o.full_exon_overlaps += 1

                        for c1 in g_CDSs:
                            for c2 in o_CDSs:
                                if c1[0] == c2[0] and c1[1] == c2[1]:
                                    o.full_CDS_overlaps += 1
                                    if c1[2] == c2[2]:
                                        o.full_protein_overlaps += 1

                        for u1 in g_UTRs:
                            for u2 in o_UTRs:
                                if u1 == u2:
                                    o.full_UTR_overlaps += 1

        progress_bar.close()

    def add_qualitative_info_to_overlaps_old(self):

        # Check if stdout or stderr are redirected to files
        stdout_redirected = not sys.stdout.isatty()
        stderr_redirected = not sys.stderr.isatty()

        # Disable tqdm if stdout or stderr are redirected
        if stdout_redirected or stderr_redirected:
            disable = True
        else:
            disable = False
        total = len(self.all_gene_ids.keys())

        progress_bar = tqdm(total=total, disable=disable,
                                bar_format=(
                    f'\033[1;95mAdding qualitative info to {self.id} overlaps:\033[0m '
                    '{percentage:3.0f}%|'
                    f'\033[1;95m{{bar}}\033[0m| '
                    '{n}/{total} [{elapsed}<{remaining}]'))
        for genes in self.chrs.values():
            for g in genes.values():
                progress_bar.update(1)
                for o in g.overlaps["self"]:
                    if o.exon_query_percent > 0:
                        g_exons = []
                        g_CDSs = []
                        g_UTRs = []
                        for t in g.transcripts.values():
                            if t.main:
                                g_exons = t.exons.copy()
                                for c in t.CDSs.values():
                                    if c.main:
                                        g_CDSs = c.CDS_segments.copy()
                                        g_UTRs = c.UTRs.copy()
                        chrom = self.all_gene_ids[o.id]
                        o_exons = []
                        o_CDSs = []
                        o_UTRs = []
                        for t in self.chrs[chrom][o.id].transcripts.values():
                            if t.main:
                                o_exons = t.exons.copy()
                                for c in t.CDSs.values():
                                    if c.main:
                                        o_CDSs = c.CDS_segments.copy()
                                        o_UTRs = c.UTRs.copy()

                        for e1 in g_exons:
                            for e2 in o_exons:
                                if e1.equal_coordinates(e2):
                                    o.full_exon_overlaps += 1

                        for c1 in g_CDSs:
                            for c2 in o_CDSs:
                                if c1.equal_coordinates(c2):
                                    o.full_CDS_overlaps += 1

                        for u1 in g_UTRs:
                            for u2 in o_UTRs:
                                if u1.equal_coordinates(u2):
                                    o.full_UTR_overlaps += 1
        progress_bar.close()

    def clear_overlaps_with_selected_CDSs(self):
        for genes in self.chrs.values():
            for g in genes.values():
                g.overlap_with_selected_CDS = False   

    def clear_overlaps_with_selected_exons(self):
        for genes in self.chrs.values():
            for g in genes.values():
                g.overlap_with_selected_exon = False        

    def mark_intron_nesting(self, ignore_removed:bool=True):
        for genes in self.chrs.values():
            for g in genes.values():
                for o in g.overlaps["self"]:
                    if o.score < 5:
                        chrom = self.all_gene_ids[o.id]
                        if ignore_removed:
                            if self.chrs[chrom][o.id].remove and not self.chrs[chrom][o.id].rescue:
                                continue
                        if (o.exon_query_percent == 0 and o.exon_target_percent == 0) and (g.start > self.chrs[chrom][o.id].start or g.end < self.chrs[chrom][o.id].end):
                            g.intron_nested = True
                            if self.chrs[chrom][o.id].start < g.start and self.chrs[chrom][o.id].end > g.end:
                                g.intron_nested_fully_contained = True
                            
                            c_start_target = None
                            c_end_target = None
                            c_start_query = None
                            c_end_query = None

                            for t in self.chrs[chrom][o.id].transcripts.values():
                                if t.main:
                                    for c in t.CDSs.values():
                                        if c.main:
                                            c_start_target = c.start
                                            c_end_target = c.end

                            for t in g.transcripts.values():
                                if t.main:
                                    for c in t.CDSs.values():
                                        if c.main:
                                            c_start_query = c.start
                                            c_end_query = c.end

                            # UTR intron nested means that a main CDS of a gene finishes and starts outside of the overlaped gene's CDS region
                            if c_start_target != None and c_start_query != None:
                                if c_start_query > c_end_target or c_end_query < c_start_target:
                                    g.UTR_intron_nested = True
                                    
                            for t in self.chrs[chrom][o.id].transcripts.values():
                                if t.main:
                                    for i in t.introns:
                                        if i.start < g.start and i.end > g.end:
                                            g.intron_nested_single = True

    def mark_noisy_genes(self, protein_size:int=50, intron_size:int=100000, remove_noncoding:bool=True, remove_masked:bool=True):
        # Check if stdout or stderr are redirected to files
        stdout_redirected = not sys.stdout.isatty()
        stderr_redirected = not sys.stderr.isatty()

        # Disable tqdm if stdout or stderr are redirected
        if stdout_redirected or stderr_redirected:
            disable = True
        else:
            disable = False
        progress_bar = tqdm(total=len(self.all_gene_ids.keys()), disable=disable,
                                bar_format=(
                    f'\033[1;91mMark {self.id} noisy genes:\033[0m '
                    '{percentage:3.0f}%|'
                    f'\033[1;91m{{bar}}\033[0m| '
                    '{n}/{total} [{elapsed}<{remaining}]'))
        for genes in self.chrs.values():
            for g in genes.values():
                progress_bar.update(1)
                if remove_masked:
                    if g.masked_fraction == 1:
                        g.remove = True
                if remove_noncoding:
                    if not g.coding:
                        g.remove = True
                    else:
                        for t in g.transcripts.values():
                            if t.main:
                                if t.masked_fraction == 1:
                                    g.remove = True
                                for c in t.CDSs.values():
                                    if c.main:
                                        if c.size < (protein_size * 3) or c.masked_fraction == 1:
                                            g.remove = True
                for t in g.transcripts.values():
                    if t.main:
                        for i in t.introns:
                            if i.size > intron_size:
                                g.remove = True
        progress_bar.close()

    def add_reliable_CDS_evidence_score(self):
        # Check if stdout or stderr are redirected to files
        stdout_redirected = not sys.stdout.isatty()
        stderr_redirected = not sys.stderr.isatty()

        # Disable tqdm if stdout or stderr are redirected
        if stdout_redirected or stderr_redirected:
            disable = True
        else:
            disable = False
        progress_bar = tqdm(total=len(self.all_gene_ids.keys()), disable=disable,
                                bar_format=(
                    f'\033[1;91mMark {self.id} reliable CDS evidences:\033[0m '
                    '{percentage:3.0f}%|'
                    f'\033[1;91m{{bar}}\033[0m| '
                    '{n}/{total} [{elapsed}<{remaining}]'))

        for genes in self.chrs.values():
            for g in genes.values():
                progress_bar.update(1)
                if not g.remove:
                    for o in g.overlaps["self"]:
                        if not self.chrs[g.ch][o.id].remove:
                            if o.score == 11:
                                g.reliable_score += 1

        for genes in self.chrs.values():
            for g in genes.values():
                if g.reliable_score == 0:
                    g.remove = True
        progress_bar.close()

    def mark_reliable_CDS_evidences(self, unreliable_sources:list=["GlimmerHMM", "geneid_v1.4"]):
        # Check if stdout or stderr are redirected to files
        stdout_redirected = not sys.stdout.isatty()
        stderr_redirected = not sys.stderr.isatty()

        # Disable tqdm if stdout or stderr are redirected
        if stdout_redirected or stderr_redirected:
            disable = True
        else:
            disable = False
        progress_bar = tqdm(total=len(self.all_gene_ids.keys()), disable=disable,
                                bar_format=(
                    f'\033[1;91mMark {self.id} reliable CDS evidences:\033[0m '
                    '{percentage:3.0f}%|'
                    f'\033[1;91m{{bar}}\033[0m| '
                    '{n}/{total} [{elapsed}<{remaining}]'))

        for genes in self.chrs.values():
            for g in genes.values():
                progress_bar.update(1)
                if not g.remove:
                    for o in g.overlaps["self"]:
                        if not self.chrs[g.ch][o.id].remove:
                            if (self.chrs[g.ch][o.id].source not in unreliable_sources) or (g.source not in unreliable_sources):
                                if o.score == 11:
                                    g.reliable = True
                                    if not self.chrs[g.ch][o.id].reliable:
                                        self.chrs[g.ch][o.id].remove = True
                                    self.chrs[g.ch][o.id].reliable = True

        for genes in self.chrs.values():
            for g in genes.values():
                if not g.reliable:
                    g.remove = True
        progress_bar.close()

    def remove_genes(self, to_remove:set=()):
        # Check if stdout or stderr are redirected to files
        stdout_redirected = not sys.stdout.isatty()
        stderr_redirected = not sys.stderr.isatty()

        # Disable tqdm if stdout or stderr are redirected
        if stdout_redirected or stderr_redirected:
            disable = True
        else:
            disable = False
        progress_bar = tqdm(total=len(self.all_gene_ids.keys()), disable=disable,
                                bar_format=(
                    f'\033[1;91mRemoving {self.id} genes:\033[0m '
                    '{percentage:3.0f}%|'
                    f'\033[1;91m{{bar}}\033[0m| '
                    '{n}/{total} [{elapsed}<{remaining}]'))
        
        for gene in to_remove:
            if gene in self.all_gene_ids:
                chrom = self.all_gene_ids[gene]
                self.chrs[chrom][gene].remove = True
            else:
                warnings.warn(f"Gene {gene} is not present in annotation {self.id}.")

        genes_to_remove = set()
        for genes in self.chrs.values():
            for g in genes.values():
                progress_bar.update(1)
                if g.remove and not g.rescue:
                    genes_to_remove.add(g.id)

        for g_id in genes_to_remove:
            chrom = self.all_gene_ids[g_id]
            del self.chrs[chrom][g_id]
            del self.all_gene_ids[g_id]
        progress_bar.close()
        
        self.remove_missing_genes_in_overlaps()
        self.update_gene_and_transcript_list()

    def remove_missing_genes_in_overlaps(self):
        # Check if stdout or stderr are redirected to files
        stdout_redirected = not sys.stdout.isatty()
        stderr_redirected = not sys.stderr.isatty()

        # Disable tqdm if stdout or stderr are redirected
        if stdout_redirected or stderr_redirected:
            disable = True
        else:
            disable = False
        progress_bar = tqdm(total=len(self.all_gene_ids.keys()), disable=disable,
                                bar_format=(
                    f'\033[1;91mRemoving {self.id} missing genes in overlaps:\033[0m '
                    '{percentage:3.0f}%|'
                    f'\033[1;91m{{bar}}\033[0m| '
                    '{n}/{total} [{elapsed}<{remaining}]'))
        for genes in self.chrs.values():
            for g in genes.values():
                progress_bar.update(1)
                new_overlaps = []
                for o in g.overlaps["self"]:
                    if o.id in self.all_gene_ids:
                        new_overlaps.append(o)
                g.overlaps["self"] = new_overlaps
        progress_bar.close()              

    def mark_transcriptomic_supported_genes(self):
        # Check if stdout or stderr are redirected to files
        stdout_redirected = not sys.stdout.isatty()
        stderr_redirected = not sys.stderr.isatty()

        # Disable tqdm if stdout or stderr are redirected
        if stdout_redirected or stderr_redirected:
            disable = True
        else:
            disable = False
        progress_bar = tqdm(total=len(self.all_gene_ids.keys()), disable=disable,
                                bar_format=(
                    f'\033[1;91mMark {self.id} transcriptomic supported genes:\033[0m '
                    '{percentage:3.0f}%|'
                    f'\033[1;91m{{bar}}\033[0m| '
                    '{n}/{total} [{elapsed}<{remaining}]'))
        for genes in self.chrs.values():
            for g in genes.values():
                g.transcriptomic_evidence = False
                progress_bar.update(1)
                if "stringtie" in g.source or "psiclass" in g.source:
                    g.transcriptomic_evidence = True
                else:
                    for o in g.overlaps["self"]:
                        if o.score >= 5:
                            if o.CDS_query_percent > 30:
                                if "stringtie" in self.chrs[g.ch][o.id].source or "psiclass" in self.chrs[g.ch][o.id].source:
                                    g.transcriptomic_evidence = True
        progress_bar.close()

    def mark_abinitio_supported_genes(self, reliable_sources:list=["AUGUSTUS", "GeneMark.hmm3"]):
        # Check if stdout or stderr are redirected to files
        stdout_redirected = not sys.stdout.isatty()
        stderr_redirected = not sys.stderr.isatty()

        # Disable tqdm if stdout or stderr are redirected
        if stdout_redirected or stderr_redirected:
            disable = True
        else:
            disable = False
        progress_bar = tqdm(total=len(self.all_gene_ids.keys()), disable=disable,
                                bar_format=(
                    f'\033[1;91mMark {self.id} abinitio supported genes:\033[0m '
                    '{percentage:3.0f}%|'
                    f'\033[1;91m{{bar}}\033[0m| '
                    '{n}/{total} [{elapsed}<{remaining}]'))
        for genes in self.chrs.values():
            for g in genes.values():
                g.abinitio_evidence = False
                progress_bar.update(1)
                if g.source in reliable_sources:
                    g.abinitio_evidence = True
                else:
                    for o in g.overlaps["self"]:
                        if o.score >= 5:
                            if o.CDS_query_percent > 30:
                                if self.chrs[g.ch][o.id].source in reliable_sources:
                                    g.abinitio_evidence = True
        progress_bar.close()

    def mark_overlap_with_reliable_genes(self):
                # Check if stdout or stderr are redirected to files
        stdout_redirected = not sys.stdout.isatty()
        stderr_redirected = not sys.stderr.isatty()

        # Disable tqdm if stdout or stderr are redirected
        if stdout_redirected or stderr_redirected:
            disable = True
        else:
            disable = False
        progress_bar = tqdm(total=len(self.all_gene_ids.keys()), disable=disable,
                                bar_format=(
                    f'\033[1;91mMark {self.id} overlap with reliable genes:\033[0m '
                    '{percentage:3.0f}%|'
                    f'\033[1;91m{{bar}}\033[0m| '
                    '{n}/{total} [{elapsed}<{remaining}]'))
        for genes in self.chrs.values():
            for g in genes.values():
                progress_bar.update(1)
                for o in g.overlaps["self"]:
                    if o.score >= 5 or (o.score == 1 and o.antiscore >= 5):
                        if not self.chrs[g.ch][o.id].remove:
                            g.overlap_reliable = True
        progress_bar.close()

    def find_best_gene_model(self, source_priority:list, just_with_reliables:bool=True):
        # Check if stdout or stderr are redirected to files
        stdout_redirected = not sys.stdout.isatty()
        stderr_redirected = not sys.stderr.isatty()

        # Disable tqdm if stdout or stderr are redirected
        if stdout_redirected or stderr_redirected:
            disable = True
        else:
            disable = False
        progress_bar = tqdm(total=len(self.all_gene_ids.keys()), disable=disable,
                                bar_format=(
                    f'\033[1;91mMark {self.id} noisy genes:\033[0m '
                    '{percentage:3.0f}%|'
                    f'\033[1;91m{{bar}}\033[0m| '
                    '{n}/{total} [{elapsed}<{remaining}]'))
        
        if just_with_reliables:
            for genes in self.chrs.values():
                for g in genes.values():
                    progress_bar.update(1)
                    if not g.remove:
                        for o in g.overlaps["self"]:
                            if o.score >= 5 or (o.score == 1 and o.antiscore >= 5):
                                if not self.chrs[g.ch][o.id].remove and not g.remove:
                                    if g.reliable_score > self.chrs[g.ch][o.id].reliable_score:
                                        self.chrs[g.ch][o.id].remove = True
                                    elif self.chrs[g.ch][o.id].reliable_score > g.reliable_score:
                                        g.remove = True
                                    else:
                                        query_best = g.compare_protein_blast_hits(self.chrs[g.ch][o.id], source_priority)
                                        if query_best:
                                            self.chrs[g.ch][o.id].remove = True
                                        else:
                                            g.remove = True

        else:
            for genes in self.chrs.values():
                for g in genes.values():
                    progress_bar.update(1)
                    if g.remove and not g.overlap_reliable and g.transcriptomic_evidence and not g.unrescuable:
                        for o in g.overlaps["self"]:
                            if not self.chrs[g.ch][o.id].remove:
                                if o.score == 1:
                                    for t3 in g.transcripts.values():
                                        for t4 in self.chrs[g.ch][o.id].transcripts.values():
                                            for e1 in t3.exons:
                                                for c1 in t4.CDSs.values():
                                                    for cs1 in c1.CDS_segments:
                                                        overlapping, _ = overlap(e1, cs1)
                                                        if overlapping:
                                                            g.unrescuable = True
                                                            g.rescue = False
                                                            break

                            if self.chrs[g.ch][o.id].remove and not self.chrs[g.ch][o.id].overlap_reliable and self.chrs[g.ch][o.id].transcriptomic_evidence and not self.chrs[g.ch][o.id].unrescuable and not g.unrescuable:
                                if o.score >= 5 or (o.score == 1 and o.antiscore >= 5):
                                    query_best = g.compare_protein_blast_hits(self.chrs[g.ch][o.id], source_priority)
                                    if query_best:
                                        g.rescue = True
                                        self.chrs[g.ch][o.id].rescue = False
                                        self.chrs[g.ch][o.id].remove = True
                                        self.chrs[g.ch][o.id].unrescuable = True
                                    else:
                                        self.chrs[g.ch][o.id].rescue = True
                                        g.rescue = False
                                        g.remove = True
                                        g.unrescuable = True    

        progress_bar.close()

    def mark_overlap_with_other_selected_exons(self):
        self.clear_overlaps_with_selected_exons()
        # Check if stdout or stderr are redirected to files
        stdout_redirected = not sys.stdout.isatty()
        stderr_redirected = not sys.stderr.isatty()

        # Disable tqdm if stdout or stderr are redirected
        if stdout_redirected or stderr_redirected:
            disable = True
        else:
            disable = False
        progress_bar = tqdm(total=len(self.all_gene_ids.keys()), disable=disable,
                                bar_format=(
                    f'\033[1;91mMark {self.id} overlap with other selected exons:\033[0m '
                    '{percentage:3.0f}%|'
                    f'\033[1;91m{{bar}}\033[0m| '
                    '{n}/{total} [{elapsed}<{remaining}]'))   
        for genes in self.chrs.values():
            for g in genes.values():
                progress_bar.update(1)
                if not g.remove or g.rescue:
                    for o in g.overlaps["self"]:
                        if o.score < 5 and (self.chrs[g.ch][o.id].rescue or not self.chrs[g.ch][o.id].remove):
                            for t in g.transcripts.values():
                                for t2 in self.chrs[g.ch][o.id].transcripts.values():
                                    for e1 in t.exons:
                                        for e2 in t2.exons:
                                            overlapping, _ = overlap(e1, e2)
                                            if overlapping:
                                                g.overlap_with_selected_exon = True
                                                break
                    for o in g.overlaps["self"]:
                        if o.score == 11:
                            for o2 in self.chrs[g.ch][o.id].overlaps["self"]:
                                if o2.score < 5 and (not self.chrs[g.ch][o2.id].remove or self.chrs[g.ch][o2.id].rescue) and o2.id != g.id:
                                    for t in self.chrs[g.ch][o.id].transcripts.values():
                                        for t2 in self.chrs[g.ch][o2.id].transcripts.values():
                                            for e1 in t.exons:
                                                for e2 in t2.exons:
                                                    overlapping, _ = overlap(e1, e2)
                                                    if overlapping:
                                                        self.chrs[g.ch][o.id].overlap_with_selected_exon = True
                                                        break
        progress_bar.close()        

    def mark_overlap_with_other_selected_CDSs(self):
        self.clear_overlaps_with_selected_CDSs()
        # Check if stdout or stderr are redirected to files
        stdout_redirected = not sys.stdout.isatty()
        stderr_redirected = not sys.stderr.isatty()

        # Disable tqdm if stdout or stderr are redirected
        if stdout_redirected or stderr_redirected:
            disable = True
        else:
            disable = False
        progress_bar = tqdm(total=len(self.all_gene_ids.keys()), disable=disable,
                                bar_format=(
                    f'\033[1;91mMark {self.id} overlap with other selected CDSs:\033[0m '
                    '{percentage:3.0f}%|'
                    f'\033[1;91m{{bar}}\033[0m| '
                    '{n}/{total} [{elapsed}<{remaining}]'))        
        for genes in self.chrs.values():
            for g in genes.values():
                progress_bar.update(1)
                if not g.remove or g.rescue:
                    for o in g.overlaps["self"]:
                        if o.score < 5 and (self.chrs[g.ch][o.id].rescue or not self.chrs[g.ch][o.id].remove):
                            for t in g.transcripts.values():
                                for t2 in self.chrs[g.ch][o.id].transcripts.values():
                                    for e in t.exons:
                                        for c in t2.CDSs.values():
                                            for cs in c.CDS_segments:
                                                overlapping, _ = overlap(e, cs)
                                                if overlapping:
                                                    g.overlap_with_selected_CDS = True
                                                    break
                    for o in g.overlaps["self"]:
                        if o.score == 11:
                            for o2 in self.chrs[g.ch][o.id].overlaps["self"]:
                                if o2.score < 5 and (not self.chrs[g.ch][o2.id].remove or self.chrs[g.ch][o2.id].rescue) and o2.id != g.id:
                                    for t in self.chrs[g.ch][o.id].transcripts.values():
                                        for t2 in self.chrs[g.ch][o2.id].transcripts.values():
                                            for e in t.exons:
                                                for c in t2.CDSs.values():
                                                    for cs in c.CDS_segments:
                                                        overlapping, _ = overlap(e, cs)
                                                        if overlapping:
                                                            self.chrs[g.ch][o.id].overlap_with_selected_CDS = True
                                                            break
        progress_bar.close()

    def select_best_possible_non_overlapping_UTR(self, exon=False):
        # Check if stdout or stderr are redirected to files
        stdout_redirected = not sys.stdout.isatty()
        stderr_redirected = not sys.stderr.isatty()

        # Disable tqdm if stdout or stderr are redirected
        if stdout_redirected or stderr_redirected:
            disable = True
        else:
            disable = False
        progress_bar = tqdm(total=len(self.all_gene_ids.keys()), disable=disable,
                                bar_format=(
                    f'\033[1;91mSelect {self.id} best possible non overlapping UTR:\033[0m '
                    '{percentage:3.0f}%|'
                    f'\033[1;91m{{bar}}\033[0m| '
                    '{n}/{total} [{elapsed}<{remaining}]'))
        
        if not exon:
            for genes in self.chrs.values():
                for g in genes.values():
                    g.update()
                    progress_bar.update(1)
                    if not g.overlap_with_selected_CDS:
                        sizes = [g.size]
                    else:
                        sizes = []
                    if not g.remove or g.rescue:
                        if len(g.transcripts) < 2:
                            for o in g.overlaps["self"]:
                                if o.score == 11:
                                    if not self.chrs[g.ch][o.id].overlap_with_selected_CDS:
                                        sizes.append(self.chrs[g.ch][o.id].size)

                            rescue_transcripts = {}
                            if sizes != []:
                                max_gene_size = max(sizes)
                                for o in g.overlaps["self"]:
                                    if o.score == 11:
                                        if not self.chrs[g.ch][o.id].overlap_with_selected_CDS and self.chrs[g.ch][o.id].size == max_gene_size and rescue_transcripts == {}:
                                            for t in self.chrs[g.ch][o.id].transcripts.values():
                                                rescue_transcripts[t.id] = t.copy()

                            else:
                                sizes = [g.size]
                                for o in g.overlaps["self"]:
                                    if o.score == 11:
                                        sizes.append(self.chrs[g.ch][o.id].size)
                                min_gene_size = min(sizes)
                                for o in g.overlaps["self"]:
                                    if o.score == 11:
                                        if not self.chrs[g.ch][o.id].overlap_with_selected_CDS and self.chrs[g.ch][o.id].size == min_gene_size and rescue_transcripts == {}:
                                            for t in self.chrs[g.ch][o.id].transcripts.values():
                                                rescue_transcripts[t.id] = t.copy()

                            if rescue_transcripts != {}:
                                g.transcripts = rescue_transcripts.copy()
                                g.update()
        else:
            for genes in self.chrs.values():
                for g in genes.values():
                    g.update()
                    progress_bar.update(1)
                    if not g.overlap_with_selected_exon:
                        sizes = [g.size]
                    else:
                        sizes = []
                    if not g.remove or g.rescue:
                        if len(g.transcripts) < 2:
                            for o in g.overlaps["self"]:
                                if o.score == 11:
                                    if not self.chrs[g.ch][o.id].overlap_with_selected_exon:
                                        sizes.append(self.chrs[g.ch][o.id].size)

                            rescue_transcripts = {}
                            if sizes != []:
                                max_gene_size = max(sizes)
                                for o in g.overlaps["self"]:
                                    if o.score == 11:
                                        if not self.chrs[g.ch][o.id].overlap_with_selected_exon and self.chrs[g.ch][o.id].size == max_gene_size and rescue_transcripts == {}:
                                            for t in self.chrs[g.ch][o.id].transcripts.values():
                                                rescue_transcripts[t.id] = t.copy()

                            else:
                                sizes = [g.size]
                                for o in g.overlaps["self"]:
                                    if o.score == 11:
                                        sizes.append(self.chrs[g.ch][o.id].size)
                                min_gene_size = min(sizes)
                                for o in g.overlaps["self"]:
                                    if o.score == 11:
                                        if not self.chrs[g.ch][o.id].overlap_with_selected_exon and self.chrs[g.ch][o.id].size == min_gene_size and rescue_transcripts == {}:
                                            for t in self.chrs[g.ch][o.id].transcripts.values():
                                                rescue_transcripts[t.id] = t.copy()

                            if rescue_transcripts != {}:
                                g.transcripts = rescue_transcripts.copy()      
                                g.update()      

        progress_bar.close()
        self.rename_ids()
        self.remove_duplicate_transcripts()
        self.update(rename_features=["transcript", "CDS", "exon", "UTR"])

    def remove_duplicate_transcripts(self):
        # Check if stdout or stderr are redirected to files
        stdout_redirected = not sys.stdout.isatty()
        stderr_redirected = not sys.stderr.isatty()

        # Disable tqdm if stdout or stderr are redirected
        if stdout_redirected or stderr_redirected:
            disable = True
        else:
            disable = False
        progress_bar = tqdm(total=len(self.all_gene_ids.keys()), disable=disable,
                                bar_format=(
                    f'\033[1;91mRemoving repeat transcripts per gene of {self.id}:\033[0m '
                    '{percentage:3.0f}%|'
                    f'\033[1;91m{{bar}}\033[0m| '
                    '{n}/{total} [{elapsed}<{remaining}]'))
        for genes in self.chrs.values():
            for g in genes.values():
                progress_bar.update(1)
                to_eliminate = []
                for t1 in g.transcripts.values():
                    if t1.id not in to_eliminate:
                        for t2 in g.transcripts.values():
                            if t2.id not in to_eliminate:
                                if t1.id == t2.id:
                                    continue
                                if t1.almost_equal(t2):
                                    to_eliminate.append(t1.id)
                to_eliminate = set(to_eliminate)
                for t_eliminate in to_eliminate:
                    del g.transcripts[t_eliminate]
        progress_bar.close()
        self.update(rename_features=["transcript", "CDS", "exon", "UTR"])

    def add_better_ab_initio_models_as_alternative_transcripts(self, source_priority, reliable_sources:list=["AUGUSTUS", "GeneMark.hmm3"]):
        # Check if stdout or stderr are redirected to files
        stdout_redirected = not sys.stdout.isatty()
        stderr_redirected = not sys.stderr.isatty()

        # Disable tqdm if stdout or stderr are redirected
        if stdout_redirected or stderr_redirected:
            disable = True
        else:
            disable = False
        progress_bar = tqdm(total=len(self.all_gene_ids.keys())*3, disable=disable,
                                bar_format=(
                    f'\033[1;91mSelecting {self.id} alternative transcripts:\033[0m '
                    '{percentage:3.0f}%|'
                    f'\033[1;91m{{bar}}\033[0m| '
                    '{n}/{total} [{elapsed}<{remaining}]'))

        for genes in self.chrs.values():
            for g in genes.values():
                progress_bar.update(1)
                g_coding_ratio = 0
                full_UTR_exons = 0
                for t in g.transcripts.values():
                    if t.main:
                        g_coding_ratio = t.coding_ratio
                        for c in t.CDSs.values():
                            if c.main:
                                full_UTR_exons = c.full_UTR_exons

                if (not g.remove or g.rescue) and g_coding_ratio < 0.7 and full_UTR_exons > 0:
                    for o in g.overlaps["self"]:
                        if o.score >= 5:
                            if self.chrs[g.ch][o.id].remove and not self.chrs[g.ch][o.id].rescue and self.chrs[g.ch][o.id].source in reliable_sources:
                                query_best = g.compare_protein_blast_hits(self.chrs[g.ch][o.id], source_priority)
                                if not query_best:
                                    g.alternative_transcript_rescue.add(o.id)
        gene_groups = []

        for genes in self.chrs.values():
            for g in genes.values():
                progress_bar.update(1)
                if (not g.remove or g.rescue) and g.alternative_transcript_rescue != set():
                    for g2 in genes.values():
                        if g.id == g2.id:
                            continue
                        if (not g2.remove or g2.rescue) and g2.alternative_transcript_rescue != set():
                            if bool(g.alternative_transcript_rescue.intersection(g2.alternative_transcript_rescue)):
                                temp_group = g.alternative_transcript_rescue | g2.alternative_transcript_rescue
                                temp_group.add(g.id)
                                temp_group.add(g2.id)
                                found = False
                                index = 0
                                for n, group in enumerate(gene_groups):
                                    if bool(temp_group.intersection(group)):
                                        found = True
                                        index = n
                                        break
                                if found:
                                    gene_groups[index] = gene_groups[index] | temp_group
                                else:
                                    gene_groups.append(temp_group)

        merge_genes = set()
        for gene_set in gene_groups:
            merge_genes = merge_genes | gene_set
            best_reliable = ""
            best_unreliable = ""
            for g_id in gene_set:
                chrom = self.all_gene_ids[g_id]
                if not self.chrs[chrom][g_id].remove or self.chrs[chrom][g_id].rescue:
                    best_reliable = g_id
                else:
                    best_unreliable = g_id
            
            for g_id in gene_set:
                chrom = self.all_gene_ids[g_id]
                if not self.chrs[chrom][g_id].remove or self.chrs[chrom][g_id].rescue:
                    query_best = self.chrs[chrom][g_id].compare_protein_blast_hits(self.chrs[chrom][best_reliable], source_priority)
                    if query_best:
                        best_reliable = g_id
                else:
                    query_best = self.chrs[chrom][g_id].compare_protein_blast_hits(self.chrs[chrom][best_unreliable], source_priority)
                    if query_best:
                        best_unreliable = g_id

            for g_id in gene_set:
                chrom = self.all_gene_ids[g_id]

                if g_id == best_reliable:
                    continue
                elif g_id == best_unreliable:
                    for t in self.chrs[chrom][best_unreliable].transcripts.values():
                        if t.main:
                            t_copy = t.copy()
                            t_copy.id = "alternative_transcript"
                            t_copy.parents = [g_id]
                            t_copy.symbols = []
                            t_copy.names = []
                            t_copy.synonyms = []
                    self.chrs[chrom][best_reliable].transcripts["alternative_transcript"] = t_copy.copy()
                    del t_copy
                else:
                    self.chrs[chrom][g_id].rescue = False
                    self.chrs[chrom][g_id].remove = True

        for genes in self.chrs.values():
            for g in genes.values():
                g.alternative_transcript_rescue = list(g.alternative_transcript_rescue)
                progress_bar.update(1)
                if g.id not in merge_genes and g.alternative_transcript_rescue != []:
                    best = g.alternative_transcript_rescue[0]
                    for alt in g.alternative_transcript_rescue:
                        if alt == best:
                            continue
                        query_best = g.compare_protein_blast_hits(self.chrs[g.ch][alt], source_priority)
                        if not query_best:
                            best = alt

                    for t in self.chrs[g.ch][best].transcripts.values():
                        if t.main:
                            t_copy = t.copy()
                            t_copy.id = "alternative_transcript"
                            t_copy.parents = [g.id]
                            t_copy.symbols = []
                            t_copy.names = []
                            t_copy.synonyms = []
                    g.transcripts[t_copy.id] = t_copy.copy()
                    del t_copy
        progress_bar.close()
        self.update(rename_features=["transcript", "CDS", "exon", "UTR"])

    def remove_exon_overlaps(self, source_priority, blast:bool=False):
        for genes in self.chrs.values():
            for g in genes.values():
                if not g.remove or g.rescue:
                    for o in g.overlaps["self"]:
                        if (not self.chrs[g.ch][o.id].remove or self.chrs[g.ch][o.id].rescue) and (not g.remove or g.rescue):
                            if o.exon_query_percent > 0 or o.exon_target_percent > 0:
                                if blast:
                                    query_best = g.compare_protein_blast_hits(self.chrs[g.ch][o.id], source_priority)
                                else:
                                    query_best = g.longer_CDS(self.chrs[g.ch][o.id])
                                if query_best:
                                    self.chrs[g.ch][o.id].remove = True
                                    self.chrs[g.ch][o.id].rescue = False
                                else:
                                    g.remove = True
                                    g.rescue = False

    def remove_UTRs_from_exon_overlaps(self):

        for genes in self.chrs.values():
            for g in genes.values():
                if not g.remove or g.rescue:
                    for o in g.overlaps["self"]:
                        if (not self.chrs[g.ch][o.id].remove or self.chrs[g.ch][o.id].rescue) and (not g.remove or g.rescue):
                            if o.exon_query_percent > 0 or o.exon_target_percent > 0:
                                self.chrs[g.ch][o.id].clear_UTRs()
                                g.clear_UTRs()

        self.sorted = False

    def remove_CDS_overlaps(self, source_priority, blast:bool=False, anti:bool=True):
        for genes in self.chrs.values():
            for g in genes.values():
                if not g.remove or g.rescue:
                    for o in g.overlaps["self"]:
                        overlapping_CDS = False
                        if anti:
                            if o.score >= 5 or (o.score == 1 and o.antiscore >= 5):
                                overlapping_CDS = True
                        else:
                            if o.score >= 5:
                                overlapping_CDS = True

                        if overlapping_CDS:
                            if (not self.chrs[g.ch][o.id].remove or self.chrs[g.ch][o.id].rescue) and (not g.remove or g.rescue):
                                if blast:
                                    query_best = g.compare_protein_blast_hits(self.chrs[g.ch][o.id], source_priority)
                                else:
                                    query_best = g.longer_CDS(self.chrs[g.ch][o.id])
                                if query_best:
                                    self.chrs[g.ch][o.id].remove = True
                                    self.chrs[g.ch][o.id].rescue = False
                                else:
                                    g.remove = True
                                    g.rescue = False

    def remove_fully_intron_nested_genes(self):
        for genes in self.chrs.values():
            for g in genes.values():
                if not g.remove or g.rescue:
                    if g.intron_nested and not g.UTR_intron_nested:
                        for t in g.transcripts.values():
                            if t.main:
                                for c in t.CDSs.values():
                                    if c.main:
                                        if c.size <= 450 or t.coding_ratio < 0.4:
                                            g.remove = True
                                            g.rescue = False

    def rescue_longer_same_frame_CDS(self, reliable_sources:list=["AUGUSTUS", "GeneMark.hmm3"]):

        for genes in self.chrs.values():
            for g in genes.values():
                if not g.remove or g.rescue:

                    for t in g.transcripts.values():
                        if t.main:
                            for c in t.CDSs.values():
                                if c.main:
                                    main_CDS_size = c.size

                    posible_alternative_transcripts = []

                    for o in g.overlaps["self"]:
                        if o.CDSs_in_both:

                            for t in self.chrs[g.ch][o.id].transcripts.values():
                                if t.main:
                                    for c in t.CDSs.values():
                                        if c.main:
                                            overlap_main_CDS_size = c.size

                            if (self.chrs[g.ch][o.id].source in reliable_sources) and ((o.full_protein_overlaps >= 2) or (o.protein_query_percent >= 90)) and (overlap_main_CDS_size > main_CDS_size):

                                for t in self.chrs[g.ch][o.id].transcripts.values():
                                    if t.main:
                                        t_copy = t.copy()
                                        t_copy.id = "alternative_transcript2"
                                        t_copy.parents = [g.id]
                                        t_copy.symbols = []
                                        t_copy.names = []
                                        t_copy.synonyms = []

                                posible_alternative_transcripts.append(t_copy.copy())
                                del t_copy

                    best_candidate_size = 0
                    best_candidate = None

                    if posible_alternative_transcripts:

                        for t_candidate in posible_alternative_transcripts:

                            if t_candidate.size > best_candidate_size:

                                best_candidate = t_candidate
                                best_candidate_size = t_candidate.size

                        g.transcripts[best_candidate.id] = best_candidate.copy()

        self.update(rename_features=["transcript", "CDS", "exon", "UTR"])

    def make_alternative_genes_into_transcripts(self):

        correspondence = {}

        to_remove = []
        for chrom, genes in self.chrs.items():
            for g in genes.values():
                if (not g.remove or g.rescue) and (g.id not in correspondence):
                    for o in g.overlaps["self"]:
                        if o.score >= 5:

                            if o.id in correspondence:

                                correspondence_gene = correspondence[o.id]
                                correspondence[g.id] = correspondence_gene
                                to_remove.append((g.id, chrom))
                                for t in self.chrs[chrom][g.id].transcripts.values():
                                    self.chrs[chrom][correspondence_gene].transcripts[t.id] = t.copy()

                            else:

                                correspondence[o.id] = g.id
                                to_remove.append((o.id, chrom))
                                for t in self.chrs[chrom][o.id].transcripts.values():
                                    g.transcripts[t.id] = t.copy()

        for g, chrom in to_remove:
            if g in self.chrs[chrom]:
                del self.chrs[chrom][g]

        self.update(rename_features=["gene", "transcript", "CDS", "exon", "UTR"])

    def find_best_gene_model_exon_num_overlaps(self, source_priority, blast:bool=False, exon_num:int=2):
        """
        For genes with more than X exons exactly the same.
        """
        for genes in self.chrs.values():
            for g in genes.values():
                if not g.remove or g.rescue:
                    for o in g.overlaps["self"]:
                        if (not self.chrs[g.ch][o.id].remove or self.chrs[g.ch][o.id].rescue) and (not g.remove or g.rescue):
                            if o.full_exon_overlaps >= exon_num:
                                if blast:
                                    query_best = g.compare_protein_blast_hits(self.chrs[g.ch][o.id], source_priority)
                                else:
                                    query_best = g.longer_CDS(self.chrs[g.ch][o.id])
                                if query_best:
                                    self.chrs[g.ch][o.id].remove = True
                                    self.chrs[g.ch][o.id].rescue = False
                                else:
                                    g.remove = True
                                    g.rescue = False

    def find_best_gene_model_nested_overlaps(self, source_priority, blast=False):
        """
        For genes fully contained in other genes which have exon overlap choose best blast hit.
        """
        for genes in self.chrs.values():
            for g in genes.values():
                if not g.remove or g.rescue:
                    for o in g.overlaps["self"]:
                        if (not self.chrs[g.ch][o.id].remove or self.chrs[g.ch][o.id].rescue) and (not g.remove or g.rescue):
                            if o.gene_query_percent >= 100 or o.gene_target_percent >= 100:
                                if o.exon_query_percent > 0:
                                    if blast:
                                        query_best = g.compare_protein_blast_hits(self.chrs[g.ch][o.id], source_priority)
                                    else:
                                        query_best = g.longer_CDS(self.chrs[g.ch][o.id])
                                    if query_best:
                                        self.chrs[g.ch][o.id].remove = True
                                        self.chrs[g.ch][o.id].rescue = False
                                    else:
                                        g.remove = True
                                        g.rescue = False

    def gene_count(self):
        gene_objects = 0
        unique_gene_ids_in_overlaps = set()
        for genes in self.chrs.values():
            gene_objects += len(genes)
            for g in genes.values():
                for o in g.overlaps["self"]:
                    unique_gene_ids_in_overlaps.add(o.id)
        print(f"There are {gene_objects} gene objects and {len(self.all_gene_ids)} genes in all gene ids and {len(unique_gene_ids_in_overlaps)} ids contained in overlaps.")

    def remove_redundancy(self, source_priority:list, hard_masked_genome:object):
        self.remove_duplicate_transcripts()
        self.make_alternative_transcripts_into_genes()
        self.detect_gene_overlaps()
        self.calculate_transcript_masking(hard_masked_genome=hard_masked_genome)
        self.mark_noisy_genes()
        self.remove_genes()
        self.mark_transcriptomic_supported_genes()
        self.mark_abinitio_supported_genes()
        self.add_reliable_CDS_evidence_score()
        self.find_best_gene_model(source_priority)
        self.mark_overlap_with_reliable_genes()
        self.find_best_gene_model(source_priority, just_with_reliables=False)

        self.add_better_ab_initio_models_as_alternative_transcripts(source_priority, reliable_sources=["AUGUSTUS", "Liftoff", "GeneMark.hmm3"])
        self.detect_gene_overlaps()

        self.rescue_longer_same_frame_CDS()
        self.detect_gene_overlaps()

        self.remove_CDS_overlaps(source_priority)
        self.mark_intron_nesting()
        self.remove_fully_intron_nested_genes()

        self.make_alternative_transcripts_into_genes()
        self.detect_gene_overlaps()

        self.mark_overlap_with_other_selected_CDSs()
        self.mark_overlap_with_other_selected_exons()
        self.select_best_possible_non_overlapping_UTR()
        self.detect_gene_overlaps()

        self.mark_overlap_with_other_selected_CDSs()
        self.mark_overlap_with_other_selected_exons()
        self.select_best_possible_non_overlapping_UTR(exon=True)

        self.remove_genes()
        self.detect_gene_overlaps()

        self.make_alternative_genes_into_transcripts()
        self.detect_gene_overlaps()
        self.find_best_gene_model_nested_overlaps(source_priority)
        self.find_best_gene_model_exon_num_overlaps(source_priority)
        self.remove_exon_overlaps(source_priority)
        self.remove_UTRs_from_exon_overlaps()
        self.remove_genes()
        self.update(rename_features=["gene", "transcript", "CDS", "exon", "UTR"])
        self.detect_gene_overlaps()

    def remove_genes_with_small_CDSs(self, CDS_threshold:int=200):

        removed_any = False

        for genes in self.chrs.values():
            for g in genes.values():
                remove = False
                for t in g.transcripts.values():
                    if t.main:
                        for c in t.CDSs.values():
                            if c.main:
                                if c.size < CDS_threshold:
                                    remove = True
                                    removed_any = True
                if remove:
                    g.rescue = False
                    g.remove = True
        self.remove_genes()

        if removed_any:
            self.small_cds_removed = True
        self.update()

    def remove_TE_genes(self):

        removed_any = False

        for genes in self.chrs.values():
            for g in genes.values():
                if g.transposable:
                    g.rescue = False
                    g.remove = True
                    removed_any = True

        self.remove_genes()

        if removed_any:
            self.transposable_removed = True
        self.update()

    def remove_non_TE_genes(self):

        removed_any = False

        for genes in self.chrs.values():
            for g in genes.values():
                if not g.transposable:
                    g.rescue = False
                    g.remove = True
                    removed_any = True

        self.remove_genes()
        
        if removed_any:
            self.non_transposable_removed = True

        self.update()

    def remove_non_coding_genes_and_transcripts(self):

        removed_any = False

        for genes in self.chrs.values():
            for g in genes.values():
                if g.noncoding == True and g.coding == False:
                    g.rescue = False
                    g.remove = True
                    removed_any = True

        self.remove_genes()

        removed_any = self.remove_non_coding_transcripts_from_coding_genes(removed_any, False)

        if removed_any:
            self.non_coding_removed = True

        self.update()

    def remove_coding_genes_and_transcripts(self):

        removed_any = False

        for genes in self.chrs.values():
            for g in genes.values():
                if g.noncoding == False and g.coding == True:
                    g.rescue = False
                    g.remove = True
                    removed_any = True

        self.remove_genes()

        removed_any = self.remove_coding_transcripts_from_non_coding_genes(removed_any, False)

        if removed_any:
            self.coding_removed = True

        self.update()

    def remove_coding_transcripts_from_non_coding_genes(self, removed_any:bool=False, update=True):
        transcripts_to_remove = []

        for chrom, genes in self.chrs.items():
            for g in genes.values():
                if g.coding:
                    for t in g.transcripts.values():
                        if t.coding == True:
                            transcripts_to_remove.append((chrom, g.id, t.id))
        
        for chrom, g_id, t_id in transcripts_to_remove:
            del self.chrs[chrom][g_id].transcripts[t_id]

        if transcripts_to_remove != []:
            removed_any = True

        if removed_any:
            self.coding_removed = True
        
        self.clear_overlaps()

        if update:
            self.update(rename_features=["transcript", "CDS", "exon", "UTR"])

        return removed_any

    def remove_non_coding_transcripts_from_coding_genes(self, removed_any:bool=False, update=True):
        transcripts_to_remove = []

        for chrom, genes in self.chrs.items():
            for g in genes.values():
                if g.noncoding:
                    for t in g.transcripts.values():
                        if t.coding == False:
                            transcripts_to_remove.append((chrom, g.id, t.id))
        
        for chrom, g_id, t_id in transcripts_to_remove:
            del self.chrs[chrom][g_id].transcripts[t_id]

        if transcripts_to_remove != []:
            removed_any = True

        if removed_any:
            self.non_coding_removed = True

        self.clear_overlaps()

        if update:
            self.update(rename_features=["transcript", "CDS", "exon", "UTR"])

        return removed_any

    def clear_gene_names_and_symbols(self):
        for genes in self.chrs.values():
            for g in genes.values():
                g.names = []
                g.symbols = []
                g.synonyms = []
        self.update()

    def remove_genes_without_symbols(self):
        for genes in self.chrs.values():
            for g in genes.values():
                if g.symbols == []:
                    g.remove = True
        self.remove_genes()
        self.update()

    def rename_chromosomes(self, equivalences, dap:bool=False):

        renamed_scaffolds = False
        for old, new in equivalences.items():
            if new != old and old in self.chrs:
                renamed_scaffolds = True

        self.chrs = {equivalences.get(k, k): v for k, v in self.chrs.items()}

        for chrom, genes in self.chrs.items():
            for g in genes.values():
                g.ch = chrom
                for t in g.transcripts.values():
                    t.ch = chrom
                    if hasattr(t, "promoter"):
                        t.promoter.ch = chrom
                    for c in t.CDSs.values():
                        c.ch = chrom
                        for cs in c.CDS_segments:
                            cs.ch = chrom
                        if hasattr(c, "protein"):
                            if c.protein != None:
                                c.protein.ch = chrom
                        for u in c.UTRs:
                            u.ch = chrom
                    for e in t.exons:
                        e.ch = chrom
                    for i in t.introns:
                        i.ch = chrom

        for o in self.atypical_features:
            if o.ch in equivalences:
                o.ch = equivalences[o.ch]

        if dap:
            self.dapfit = True
            if renamed_scaffolds:
                self.dapmod = True
        elif renamed_scaffolds:
            self.confrenamed = True

        self.update_suffixes()

    def add_gene_symbols(self, file_path:str, just_gene_names:bool=True, clear:bool=True):
        if clear:
            self.clear_gene_names_and_symbols()

        if file_path.endswith(".xlsx"):
            df = pd.read_excel(file_path, skiprows=1, dtype=str)
        else:
            df = pd.read_csv(file_path, sep="\t", dtype=str)
        df = df.fillna("")

        pseudogene_col_exists = False
        synonym_col_exists = False

        if "pseudogene" in df.columns:
            pseudogene_col_exists = True
        
        if "gene name synonym(s)" in df.columns:
            synonym_col_exists = True

        for index, row in df.iterrows():
            gene_name = df.iloc[index, 0]
            gene_id = df.iloc[index, 1]
            if pseudogene_col_exists:
                pseudogene = row["pseudogene"]
            if synonym_col_exists:
                gene_synonyms = row["gene name synonym(s)"].split("; ")
            ch = self.all_gene_ids[gene_id]
            self.chrs[ch][gene_id].symbols.append(gene_name)
            if not just_gene_names:
                if synonym_col_exists:
                    self.chrs[ch][gene_id].synonyms += gene_synonyms
                if pseudogene_col_exists:
                    if pseudogene == "pseudogene" or pseudogene == "Pseudogene":
                        self.chrs[ch][gene_id].pseudogene = True
                    elif pseudogene == "gene" or pseudogene == "Gene":
                        self.chrs[ch][gene_id].pseudogene = False

        self.symbols_added = True

        self.update_attributes(clean=True, aliases=False, extra_attributes=False, symbols=True, symbols_as_descriptors=True)

    def release(self, name, id, source_name, id_prefix, spacer:int=10, suffix:str="", custom_path:str="", tag:str=".gff3", skip_atypical_fts:bool=True, main_only:bool=False, UTRs:bool=True, clear_aliases=True, extra_attributes=False):
        if clear_aliases:
            self.clear_aliases()
        self.name = name
        self.id = id
        for genes in self.chrs.values():
            for g in genes.values():
                g.source = source_name
                for t in g.transcripts.values():
                    t.source = source_name
                    for e in t.exons:
                        e.source = source_name
                    for c in t.CDSs.values():
                        c.source = source_name
                        for cs in c.CDS_segments:
                            cs.source = source_name
                        for u in c.UTRs:
                            u.source = source_name

        self.update(extra_attributes=extra_attributes)
        self.rename_ids(prefix=id_prefix, spacer=spacer, suffix=suffix, features=["gene", "transcript", "CDS", "exon", "UTR"])
        self.update(extra_attributes=extra_attributes)
        self.export_gff(custom_path=custom_path, tag=tag, skip_atypical_fts=skip_atypical_fts, main_only=main_only, UTRs=UTRs)

    def __str__(self):
        return str(self.id)<|MERGE_RESOLUTION|>--- conflicted
+++ resolved
@@ -3061,11 +3061,7 @@
             eq_df.drop(inplace=True, columns=["gene_id_A_origin", "gene_id_B_origin"])
 
         else:
-<<<<<<< HEAD
-            eq_df["sorted_id_pair"] = eq_df.apply(lambda row: tuple(sorted([f"{row['gene_id_A']}_{row['gene_id_A_origin']}", f"{row['gene_id_B']}_{row['gene_id_B_origin']}"])), axis=1)
-=======
             eq_df["sorted_id_pair"] = eq_df.apply(lambda row: tuple(sorted([f'{row["gene_id_A"]}_{row["gene_id_A_origin"]}', f'{row["gene_id_B"]}_{row["gene_id_B_origin"]}'])), axis=1)
->>>>>>> cd80bf79
             eq_df = eq_df.drop_duplicates(subset="sorted_id_pair").drop(columns="sorted_id_pair")
 
         if NAs:
